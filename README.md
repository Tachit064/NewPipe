--- conflicted
+++ resolved
@@ -14,13 +14,8 @@
 <a href="https://www.bountysource.com/teams/newpipe" alt="Bountysource bounties"><img src="https://img.shields.io/bountysource/team/newpipe/activity.svg?colorB=cd201f"></a>
 </p>
 <hr>
-<<<<<<< HEAD
 <p align="center"><a href="#screenshots">Screenshots</a> &bull; <a href="#description">Description</a> &bull; <a href="#features">Features</a> &bull; <a href="#installation">Installation</a> &bull; <a href="#contribution">Contribution</a> &bull; <a href="#donate">Donate</a> &bull; <a href="#license">License</a></p>
-<p align="center"><a href="https://newpipe.schabi.org">Website</a> &bull; <a href="https://newpipe.schabi.org/blog/">Blog</a> &bull; <a href="https://newpipe.schabi.org/FAQ/">FAQ</a> &bull; <a href="https://newpipe.schabi.org/press/">Press</a></p>
-=======
-<p align="center"><a href="#screenshots">Screenshots</a> &bull; <a href="#description">Description</a> &bull; <a href="#features">Features</a> &bull; <a href="#updates">Updates</a> &bull; <a href="#contribution">Contribution</a> &bull; <a href="#donate">Donate</a> &bull; <a href="#license">License</a></p>
 <p align="center"><a href="https://newpipe.net">Website</a> &bull; <a href="https://newpipe.net/blog/">Blog</a> &bull; <a href="https://newpipe.net/FAQ/">FAQ</a> &bull; <a href="https://newpipe.net/press/">Press</a></p>
->>>>>>> 98ed80d3
 <hr>
 
 *Read this in other languages: [English](README.md), [한국어](README.ko.md), [Soomaali](README.so.md), [Português Brasil](README.pt.br.md).*
@@ -87,7 +82,6 @@
 * media.ccc.de \[beta\]
 * PeerTube instances \[beta\]
 
-<<<<<<< HEAD
 <!-- Hidden span to keep old links compatible. -->
 <span id="updates"></span>
 
@@ -97,14 +91,6 @@
  2. Download the APK from [Github Releases](https://github.com/TeamNewPipe/NewPipe/releases) and install it.
  3. Update via F-Droid. This is the slowest method of getting updates, as F-Droid must recognize changes, build the APK itself, sign it, then push the update to users. (**IMPORTANT**: as of the time of writing, an issue is preventing releases later than 0.20.1 from being published. Thus, till this issue is solved, if you want to use F-Droid, we recommend method 1.)
  4. Build a debug APK yourself. This is the fastest way to get new features on your device, but is much more complicated, so we recommend using one of the other methods.
-=======
-## Updates
-When a change to the NewPipe code occurs (due to either adding features or bug fixing), eventually a release will occur. These are in the format x.xx.x . In order to get this new version, you can:
- 1. Build a debug APK yourself. This is the fastest way to get new features on your device, but is much more complicated, so we recommend using one of the other methods.
- 2. Add our custom repo to F-Droid and install it from there as soon as we publish a release. The instructions are here: https://newpipe.net/FAQ/tutorials/install-add-fdroid-repo/
- 3. Download the APK from [Github Releases](https://github.com/TeamNewPipe/NewPipe/releases) and install it as soon as we publish a release.
- 4. Update via F-droid. This is the slowest method of getting updates, as F-Droid must recognize changes, build the APK itself, sign it, then push the update to users.
->>>>>>> 98ed80d3
 
 We recommend method 1 for most users. APKs installed using method 1 or 2 are compatible with each other, but not with those installed using method 3. This is due to the same signing key (ours) being used for 1 and 2, but a different signing key (F-Droid's) being used for 3. Building a debug APK using method 4 excludes a key entirely. Signing keys help ensure that a user isn't tricked into installing a malicious update to an app.
 
