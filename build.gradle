// Top-level build file where you can add configuration options common to all sub-projects/modules.

buildscript {
<<<<<<< HEAD
    ext {
        kotlin_version = '2.0.0'
        about_libs = '11.2.2'
    }
=======
    ext.kotlin_version = '2.0.21'
>>>>>>> 13585ca0
    repositories {
        google()
        mavenCentral()
        maven { url "https://plugins.gradle.org/m2/" }
    }
    dependencies {
        classpath 'com.android.tools.build:gradle:8.7.1'
        classpath "org.jetbrains.kotlin:kotlin-gradle-plugin:$kotlin_version"
        classpath 'com.google.dagger:hilt-android-gradle-plugin:2.51.1'
        classpath "com.mikepenz.aboutlibraries.plugin:aboutlibraries-plugin:$about_libs"

        // NOTE: Do not place your application dependencies here; they belong
        // in the individual module build.gradle files
    }
}

allprojects {
    repositories {
        google()
        mavenCentral()
        maven { url "https://jitpack.io" }
        maven { url "https://repo.clojars.org" }
    }
}<|MERGE_RESOLUTION|>--- conflicted
+++ resolved
@@ -1,14 +1,10 @@
 // Top-level build file where you can add configuration options common to all sub-projects/modules.
 
 buildscript {
-<<<<<<< HEAD
     ext {
-        kotlin_version = '2.0.0'
+        kotlin_version = '2.0.21'
         about_libs = '11.2.2'
     }
-=======
-    ext.kotlin_version = '2.0.21'
->>>>>>> 13585ca0
     repositories {
         google()
         mavenCentral()
