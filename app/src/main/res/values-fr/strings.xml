<?xml version="1.0" encoding="utf-8"?>
<resources>
    <string name="cancel">Annuler</string>
    <string name="choose_browser">Choisir un navigateur</string>
    <string name="default_resolution_title">Résolution par défaut</string>
    <string name="did_you_mean">Vouliez-vous dire : %1$s ?</string>
    <string name="download">Télécharger</string>
    <string name="download_path_title">Chemin de téléchargement vidéo</string>
    <string name="download_path_dialog_title">Entrez le chemin de téléchargement des vidéos</string>
    <string name="download_path_summary">Chemin de stockage des vidéos téléchargées</string>
    <string name="install">Installer</string>
    <string name="kore_not_found">Application Kore introuvable. L\'installer ?</string>
    <string name="no_player_found">Aucun lecteur de flux trouvé. Voulez-vous installer VLC ?</string>
    <string name="open_in_browser">Ouvrir dans le navigateur</string>
    <string name="play_with_kodi_title">Lire avec Kodi</string>
    <string name="screen_rotation">rotation</string>
    <string name="search">Rechercher</string>
    <string name="settings">Paramètres</string>
    <string name="share">Partager</string>
    <string name="share_dialog_title">Partager avec</string>
    <string name="show_play_with_kodi_summary">Afficher une option pour lire la vidéo avec Kodi</string>
    <string name="show_play_with_kodi_title">Afficher l’option « Lire avec Kodi »</string>
    <string name="upload_date_text">Ajoutée le %1$s</string>
    <string name="view_count_text">%1$s vues</string>
    <string name="play_audio">Audio</string>
    <string name="default_audio_format_title">Format audio par défaut</string>
    <string name="download_dialog_title">Télécharger</string>
    <string name="next_video_title">Suivant</string>
    <string name="show_next_and_similar_title">Afficher les vidéos \"Suivantes\" et \"Similaires\"</string>
    <string name="url_not_supported_toast">URL non supportée</string>
    <string name="settings_category_video_audio_title">Vidéo &amp; audio</string>
    <string name="settings_category_other_title">Autre</string>

    <string name="list_thumbnail_view_description">Miniature d’aperçu vidéo</string>
    <string name="detail_thumbnail_view_description">Miniature d’aperçu vidéo</string>
    <string name="detail_dislikes_img_view_description">Je n’aime pas</string>
    <string name="detail_likes_img_view_description">J’aime</string>
    <string name="content_language_title">Langue du contenu par défaut</string>
    <string name="detail_uploader_thumbnail_view_description">Miniature de l’avatar de l’utilisateur</string>
    <string name="use_external_video_player_title">Utiliser un lecteur vidéo externe</string>
    <string name="use_external_audio_player_title">Utiliser un lecteur audio externe</string>
    <string name="background_player_playing_toast">Lecture en arrière-plan</string>
    <string name="play_btn_text">Lire</string>

    <string name="use_tor_title">Utiliser Tor</string>
    <string name="use_tor_summary">(Expérimental) Rediriger le trafic de téléchargement via Tor pour plus de confidentialité (streaming non supporté pour le moment).</string>
    <string name="theme_title">Thème</string>
    <string name="dark_theme_title">Sombre</string>
    <string name="light_theme_title">Clair</string>

    <string name="settings_category_appearance_title">Apparence</string>
    <string name="network_error">Erreur réseau</string>

    <string name="download_path_audio_title">Dossier de téléchargement audio</string>
    <string name="download_path_audio_summary">L\'audio téléchargé est stocké ici</string>
    <string name="download_path_audio_dialog_title">Entrez le chemin de téléchargement des fichiers audio</string>

    <string name="err_dir_create">Impossible de créer le répertoire de téléchargement « %1$s »</string>
    <string name="info_dir_created">Répertoire de téléchargement « %1$s » créé</string>
    <string name="general_error">Erreur</string>
    <string name="parsing_error">Impossible d\'analyser le site web</string>
    <string name="content_not_available">Contenu non disponible</string>
    <string name="blocked_by_gema">Bloqué par GEMA</string>

    <string name="error_snackbar_message">Désolé, des erreurs se sont produites.</string>
    <string name="content">Contenu</string>
    <string name="show_age_restricted_content_title">Contenu avec limite d\'âge</string>
    <string name="duration_live">EN DIRECT</string>

    <string name="could_not_load_thumbnails">Impossible de charger toutes les miniatures</string>
    <string name="youtube_signature_decryption_error">Impossible de déchiffrer la signature URL de la vidéo</string>
    <string name="light_parsing_error">Impossible d\'analyser complètement le site web</string>
    <string name="live_streams_not_supported">Les flux en direct ne sont pas encore pris en charge</string>
    <string name="sorry_string">Désolé, une erreur s’est produite.</string>
    <string name="autoplay_by_calling_app_summary">Lire la vidéo lorsque NewPipe est appelée par une autre application</string>
    <string name="error_report_button_text">Signaler l\'erreur par e-mail</string>
    <string name="what_device_headline">Information :</string>
    <string name="what_happened_headline">Ce qui s\'est passé :</string>
    <string name="your_comment">Votre commentaire (en anglais) :</string>
    <string name="error_details_headline">Détails :</string>


    <string name="report_error">Signaler une erreur</string>
    <string name="video">Vidéo</string>
    <string name="audio">Audio</string>
    <string name="retry">Réessayer</string>
    <string name="storage_permission_denied">Autorisation d\'accès au stockage refusée</string>
    <string name="main_bg_subtitle">Faites une recherche pour commencer</string>
    <string name="autoplay_by_calling_app_title">Lecture automatique</string>
    <string name="video_is_age_restricted">Afficher les vidéos soumises à une limite d\'âge. Autoriser ce type de contenu est possible depuis les \"Paramètres\".</string>
    <string name="user_report">Rapport utilisateur</string>

    <string name="error_snackbar_action">SIGNALER</string>
    <string name="could_not_setup_download_menu">Impossible de configurer le menu de téléchargement</string>
    <string name="could_not_get_stream">Impossible d\'obtenir un flux</string>
    <string name="downloads">Téléchargements</string>
    <string name="downloads_title">Téléchargements</string>
    <string name="error_report_title">Rapport d\'erreur</string>

    <string name="start">Lire</string>
    <string name="pause">Pause</string>
    <string name="view">Lire</string>
    <string name="delete">Supprimer</string>
    <string name="checksum">Somme de contrôle</string>

    <string name="add">Nouveau</string>
    <string name="finish">OK</string>

    <string name="msg_name">Nom du fichier</string>
    <string name="msg_threads">Threads</string>
    <string name="msg_error">Erreur</string>
    <string name="msg_server_unsupported">Serveur non supporté</string>
    <string name="msg_exists">Fichier déjà existant</string>
    <string name="msg_url_malform">Lien malformé ou internet indisponible</string>
    <string name="msg_running">Téléchargement NewPipe</string>
    <string name="msg_running_detail">Appuyer pour plus de détails</string>
    <string name="msg_wait">Veuillez patienter…</string>
    <string name="msg_copied">Copié dans le presse-papiers</string>
    <string name="no_available_dir">Sélectionner un dossier de téléchargement disponible</string>

    <string name="could_not_load_image">Impossible de charger l\'image</string>
    <string name="app_ui_crash">L’application a crashé</string>

    <string name="reCaptchaActivity">reCAPTCHA</string>
    <string name="black_theme_title">Noir</string>

    <string name="all">Tout</string>
    <string name="channel">Chaîne</string>


    <string name="reCaptcha_title">Défi reCAPTCHA</string>
    <string name="recaptcha_request_toast">Défi reCAPTCHA demandé</string>

    <string name="open_in_popup_mode">Ouvrir en mode fenêtré</string>
    <string name="popup_mode_share_menu_title">Mode fenêtré NewPipe</string>

    <string name="popup_playing_toast">Lecture en mode fenêtré</string>
    <string name="yes">Oui</string>
    <string name="later">Plus tard</string>
    <string name="disabled">Désactivé</string>

    <string name="info_labels">Quoi :\\nRequête :\\nLangue du contenu :\\nService :\\nHeure GMT :\\nPaquet :\\nVersion :\\nVersion du système :</string>
    <string name="use_old_player_title">Utiliser l\'ancien lecteur</string>
    <string name="use_old_player_summary">Ancienne version du lecteur Mediaframework</string>
    <string name="short_thousand">K</string>
    <string name="short_million">M</string>

    <string name="msg_popup_permission">Cette autorisation est nécessaire pour 
\nutiliser le mode fenêtré</string>

    <string name="controls_background_title">Arrière-plan</string>
    <string name="controls_popup_title">Fenêtre</string>

    <string name="default_popup_resolution_title">Résolution de la fenêtre par défaut</string>
    <string name="show_higher_resolutions_title">Afficher résolutions plus élevées</string>
    <string name="show_higher_resolutions_summary">Seulement certains appareils supportent la lecture 2K/4K</string>
    <string name="default_video_format_title">Format vidéo par défaut</string>
    <string name="popup_remember_size_pos_title">Mémoriser la taille et la position de la fenêtre</string>
    <string name="popup_remember_size_pos_summary">Mémoriser la dernière taille et position de la fenêtre</string>

    <string name="settings_category_popup_title">Fenêtre</string>
    <string name="filter">Filtre</string>
    <string name="refresh">Actualiser</string>
    <string name="clear">Effacer</string>
    <string name="popup_resizing_indicator_title">Redimensionner</string>

    <string name="short_billion">B</string>

    <string name="use_external_video_player_summary">Supprime l\'audio à CERTAINES résolutions</string>
    <string name="player_gesture_controls_summary">Utiliser les gestes pour contrôler la luminosité et le volume du lecteur</string>
    <string name="show_search_suggestions_title">Suggestions de recherche</string>
    <string name="show_search_suggestions_summary">Afficher les suggestions lors d\'une recherche</string>

<string name="player_gesture_controls_title">Gestes pour contrôler la lecture</string>
    <string name="best_resolution">Meilleure résolution</string>

    <string name="subscribe_button_title">S\'abonner</string>
    <string name="subscribed_button_title">Abonné</string>
    <string name="channel_unsubscribed">Désabonné de la chaîne</string>
    <string name="tab_main">Principal</string>
    <string name="tab_subscriptions">Abonnements</string>

    <string name="fragment_whats_new">Nouveautés</string>

    <string name="settings_category_downloads_title">Téléchargement</string>
    <string name="action_settings">Paramètres</string>
    <string name="action_about">À propos</string>
    <string name="title_licenses">Licences tierces</string>
    <string name="error_unable_to_load_license">Impossible de charger la licence</string>
    <string name="action_open_website">Ouvrir le site</string>
    <string name="tab_about">À propos</string>
    <string name="tab_contributors">Contributeurs</string>
    <string name="tab_licenses">Licences</string>
    <string name="app_description">Lecteur de flux libre et léger pour Android.</string>
    <string name="view_on_github">Voir sur GitHub</string>
    <string name="app_license_title">Licence de NewPipe</string>
    <string name="read_full_license">Lire la licence</string>
    <string name="contribution_title">Contribuer</string>
<string name="charset_letters_and_digits">Lettres et chiffres</string>
    <string name="title_activity_about">À propos de NewPipe</string>
    <string name="copyright" formatted="true">© %1$s par %2$s sous %3$s</string>
    <string name="contribution_encouragement">Que ce soit pour des idées, traductions, changements de design, nettoyage ou gros changements de code, l\'aide est toujours la bienvenue. Plus on contribue, meilleur il devient !</string>
    <string name="subscription_change_failed">Impossible de modifier l\'abonnement</string>
    <string name="subscription_update_failed">Impossible d\'actualiser l\'abonnement</string>

    <string name="resume_on_audio_focus_gain_summary">Continuer la lecture après les interruptions (ex : appels)</string>

    <string name="settings_file_charset_title">Caractères autorisés dans les noms de fichiers</string>
    <string name="settings_file_replacement_character_summary">Les caractères invalides sont remplacés par cette valeur</string>
    <string name="settings_file_replacement_character_title">Caractère de remplacement</string>

    <string name="enable_search_history_title">Historique de recherche</string>
    <string name="enable_search_history_summary">Conserver les recherches sur l\'appareil</string>
    <string name="enable_watch_history_title">Historique et cache</string>
    <string name="title_activity_history">Historique</string>
    <string name="title_history_search">Recherché</string>
    <string name="title_history_view">Regardé</string>
    <string name="history_disabled">L\'historique est désactivé</string>
    <string name="action_history">Historique</string>
    <string name="history_empty">L\'historique est vide</string>
    <string name="history_cleared">Historique supprimé</string>

<string name="notification_channel_name">Notification NewPipe</string>
    <string name="undo">Annuler</string>

    <string name="enable_watch_history_summary">Garder une trace des vidéos regardées</string>
    <string name="resume_on_audio_focus_gain_title">Reprendre sur le gain de focus</string>
    <string name="settings_category_player_title">Lecteur</string>
    <string name="settings_category_player_behavior_title">Comportement</string>
    <string name="settings_category_history_title">Historique &amp; cache</string>
    <string name="playlist">Liste de lecture</string>
    <string name="notification_channel_description">Notifications pour les lecteurs \"arrière-plan\" et \"fenêtre\" de NewPipe</string>

    <string name="search_no_results">Aucun résultat</string>
    <string name="empty_subscription_feed_subtitle">Aucun contenu</string>

    <string name="no_subscribers">Aucun abonné</string>
    <plurals name="subscribers">
	<item quantity="one">%s abonné</item>
	<item quantity="other">%s abonnés</item>
</plurals>

    <string name="no_views">Aucune vue</string>
    <plurals name="views">
	<item quantity="one">%s vue</item>
	<item quantity="other">%s vues</item>
</plurals>

    <string name="no_videos">Aucune vidéo</string>
    <plurals name="videos">
	<item quantity="one">%s vidéo</item>
	<item quantity="other">%s vidéos</item>
</plurals>

    <string name="charset_most_special_characters">Caractères spéciaux</string>

    <string name="item_deleted">Élément effacé</string>
<string name="delete_item_search_history">Voulez-vous supprimer cet élément de l\'historique de recherche ?</string>
<string name="main_page_content">Contenu de la page principale</string>
    <string name="blank_page_summary">Page vide</string>
    <string name="subscription_page_summary">Abonnements</string>
    <string name="feed_page_summary">Page de Flux</string>
    <string name="channel_page_summary">Page de la chaîne</string>
    <string name="select_a_channel">Sélectionner une chaîne</string>
    <string name="trending">Populaires</string>
    <string name="top_50">Top 50</string>
    <string name="new_and_hot">Nouveau &amp; populaire</string>
<string name="background_player_append">En file d\'attente sur le lecteur en arrière-plan</string>
    <string name="popup_playing_append">En file d\'attente sur le lecteur en fenêtré</string>
    <string name="play_all">Tout lire</string>

    <string name="player_stream_failure">Impossible de jouer ce flux</string>
    <string name="player_unrecoverable_failure">Une erreur irrécupérable du lecteur s\'est produite</string>
    <string name="no_channel_subscribed_yet">Pas encore d\'abonnements de chaînes</string>
    <string name="title_activity_background_player">Lecteur en arrière-plan</string>
    <string name="title_activity_popup_player">Lecteur en fenêtré</string>
    <string name="play_queue_remove">Retirer</string>
    <string name="play_queue_stream_detail">Détails</string>
    <string name="play_queue_audio_settings">Paramètres audio</string>
    <string name="show_hold_to_append_title">Afficher l\'astuce « Maintenir pour ajouter »</string>
    <string name="show_hold_to_append_summary">Afficher l\'aide \"Appui long pour mettre en file d\'attente\" en appuyant sur les boutons \"Arrière-plan\" et \"Fenêtre\" sur la page de détails d\'une vidéo</string>
    <string name="unknown_content">[Inconnu]</string>

    <string name="player_recoverable_failure">Récupération de l\'erreur du lecteur</string>

    <string name="kiosk_page_summary">Page Kiosque</string>
    <string name="select_a_kiosk">Sélectionner un kiosque</string>

    <string name="kiosk">Kiosque</string>
    <string name="hold_to_append">Appui long pour mettre en file d\'attente</string>
    <string name="enqueue_on_background">Mettre en file d\'attente en arrière-plan</string>
    <string name="enqueue_on_popup">Mettre en file d\'attente en fenêtré</string>
    <string name="start_here_on_main">Commencer la lecture ici</string>
    <string name="start_here_on_background">Démarrer ici en arrière-plan</string>
    <string name="start_here_on_popup">Démarrer ici en fenêtré</string>
<string name="donation_title">Donner</string>
    <string name="donation_encouragement">NewPipe est développé par des volontaires sur leur temps libre afin de vous proposer la meilleure expérience possible. Vous pouvez leur offrir un café pour les soutenir dans leurs efforts et rendre NewPipe encore meilleur.</string>
    <string name="website_title">Site</string>
    <string name="website_encouragement">Visitez le site internet de NewPipe pour plus d\'informations et de nouvelles.</string>
    <string name="give_back">Donner en retour</string>
    <string name="default_content_country_title">Pays du contenu par défaut</string>
    <string name="toggle_orientation">Rotation</string>
    <string name="switch_to_background">Arrière-plan</string>
    <string name="switch_to_popup">Fenêtré</string>
    <string name="switch_to_main">Normal</string>

    <string name="service_title">Service</string>
    <string name="drawer_open">Ouvrir le menu</string>
    <string name="drawer_close">Fermer le menu</string>
    <string name="no_player_found_toast">Aucun lecteur de flux trouvé (vous pouvez installer VLC pour le lire).</string>
    <string name="always">Toujours</string>
    <string name="just_once">Une seule fois</string>

    <string name="external_player_unsupported_link_type">Les lecteurs externes ne supportent pas ces types de liens</string>
    <string name="invalid_url_toast">Lien non valide</string>
    <string name="video_streams_empty">Aucun flux vidéo trouvé</string>
    <string name="audio_streams_empty">Aucun flux audio trouvé</string>

    <string name="video_player">Lecteur vidéo</string>
    <string name="background_player">Lecteur en arrière-plan</string>
    <string name="popup_player">Lecteur en fenêtré</string>
    <string name="always_ask_player">Toujours demander</string>
    
    <string name="preferred_player_fetcher_notification_title">Obtention des infos…</string>
    <string name="preferred_player_fetcher_notification_message">Chargement du contenu</string>
    <string name="import_data_title">Importer les données</string>
    <string name="export_data_title">Exporter les données</string>
    <string name="import_data_summary">Remplace votre historique et vos abonnements actuels</string>
    <string name="export_data_summary">Exporter votre historique, vos abonnements et vos listes de lecture</string>
    <string name="export_complete_toast">Exporté</string>
    <string name="import_complete_toast">Importé</string>
    <string name="no_valid_zip_file">Aucun fichier ZIP valide</string>
    <string name="could_not_import_all_files">Avertissement: Impossible d\'importer tous les fichiers.</string>
    <string name="override_current_data">Cela effacera vos paramètres actuels</string>

    <string name="show_info">Afficher les infos</string>

    <string name="tab_bookmarks">Marque-pages</string>

    <string name="controls_add_to_playlist_title">Ajouter à</string>

    <string name="detail_drag_description">Faites glisser pour réorganiser</string>

    <string name="create">Créer</string>
    <string name="dismiss">Ignorer</string>
    <string name="rename">Renommer</string>

    <string name="title_last_played">Dernière lecture</string>
    <string name="delete_all">Tout supprimer</string>
    <string name="delete_stream_history_prompt">Voulez-vous supprimer cet élément de votre historique \?</string>
    <string name="delete_all_history_prompt">Êtes-vous sûr de supprimer tout votre historique \?</string>
    <string name="title_most_played">Vidéos les plus regardées</string>

    <string name="always_ask_open_action">Toujours demander</string>
    
    <string name="create_playlist">Nouvelle liste de lecture</string>
    <string name="delete_playlist">Supprimer</string>
    <string name="rename_playlist">Renommer</string>
    <string name="playlist_name_input">Nom</string>
    <string name="append_playlist">Ajouter à la playlist</string>
    <string name="set_as_playlist_thumbnail">Enregistrer la playlist en local</string>

    <string name="bookmark_playlist">Marquer cette playlist</string>
    <string name="unbookmark_playlist">Retirer la marque</string>

    <string name="delete_playlist_prompt">Supprimer cette liste de lecture \?</string>
    <string name="playlist_creation_success">Liste de lecture créée</string>
    <string name="playlist_add_stream_success">Ajouté à la liste de lecture</string>
    <string name="playlist_thumbnail_change_success">Miniature de la liste de lecture changée.</string>
    <string name="playlist_delete_failure">Impossible de supprimer la liste de lecture.</string>

    <string name="caption_none">Aucuns sous-titres</string>

    <string name="resize_fit">Ajuster</string>
    <string name="resize_zoom">Zoom</string>

    <string name="caption_font_size_settings_title">Taille des sous-titres</string>
    <string name="smaller_caption_font_size">Petite</string>
    <string name="normal_caption_font_size">Normale</string>
    <string name="larger_caption_font_size">Grande</string>

    <string name="use_inexact_seek_title">Recherche rapide approximative</string>
    <string name="use_inexact_seek_summary">Permettre au lecteur d\'accéder plus rapidement à une position au détriment de la précision</string>
    <string name="download_thumbnail_title">Charger les miniatures</string>
    <string name="download_thumbnail_summary">Désactiver le chargement des miniatures afin de réduire l’utilisation de la bande passante et de la mémoire. Modifier cette option vide le cache d’images en mémoire vive et sur le disque.</string>
    <string name="thumbnail_cache_wipe_complete_notice">Images en cache effacées</string>
    <string name="metadata_cache_wipe_title">Effacer les données en cache</string>
    <string name="metadata_cache_wipe_summary">Effacer toutes les pages web mises en cache</string>
    <string name="metadata_cache_wipe_complete_notice">Données en cache effacées</string>
    <string name="file">Fichier</string>

    <string name="invalid_directory">Aucun dossier de ce type</string>
    <string name="invalid_source">Aucun fichier/contenu de ce type</string>
    <string name="invalid_file">Le fichier n’existe pas ou n’est pas accessible en lecture/écriture</string>
    <string name="file_name_empty_error">Le nom du fichier ne peut être vide</string>
    <string name="error_occurred_detail">Une erreur s\'est produite: %1$s</string>

    <string name="delete_one">Supprimer un seul média</string>
    <string name="drawer_header_action_paceholder_text">Quelque chose va bien bientôt arriver ;D</string>


    <string name="controls_download_desc">Télécharger le fichier de flux</string>
    <string name="auto_queue_title">Vidéo suivante en file d\'attente</string>
    <string name="auto_queue_summary">Ajout automatique d\'un morceau suggéré lors de la lecture du dernier morceau dans une file d\'attente non bouclée.</string>
<<<<<<< HEAD

=======
>>>>>>> 45339fd6
    <string name="settings_category_debug_title">Débogage</string>
    <string name="resize_fill">Remplir</string>
    <string name="caption_auto_generated">Générés automatiquement</string>
    <string name="enable_leak_canary_title">Activer LeakCanary</string>
    <string name="enable_leak_canary_summary">La surveillance de la mémoire peut mettre temporairement l\'application en pause pendant les nettoyages</string>

    <string name="enable_disposed_exceptions_title">Signaler les erreurs de développement hors cycle</string>
    <string name="enable_disposed_exceptions_summary">Forcer le signalement des exceptions Rx qui surviennent hors activité</string>

    <string name="import_export_title">Importer/exporter</string>
    <string name="import_title">Importer</string>
    <string name="import_from">Importer de</string>
    <string name="export_to">Exporter vers</string>

    <string name="import_ongoing">Importation en cours…</string>
    <string name="export_ongoing">Exporation en cours…</string>

    <string name="import_file_title">Importer fichier</string>
    <string name="previous_export">Export précédent</string>

    <string name="subscriptions_import_unsuccessful">Impossible d\'importer des abonnements</string>
    <string name="subscriptions_export_unsuccessful">Impossible d\'exporter les abonnements</string>

    <string name="import_youtube_instructions">"Pour importer vos abonnements YouTube vous devez d\'abord télécharger un fichier spécial  de YouTube, selon les modalités suivantes : 
\n 
\n1. Suivez ce lien : %1$s 
\n2. Connectez-vous à votre compte lorsque ce sera demandé 
\n3. Un téléchargement va démarrer (ce sera celui du fichier nécessaire à l\'importation des abonnements)"</string>
    <string name="import_soundcloud_instructions">Importez un profil SoundCloud en saisissant l’URL de votre profil ou votre identifiant (ID).
\n
\n1. Activer le « mode bureau » dans votre navigateur (le site n’est pas disponible pour les appareils mobiles).
\n2. Suivez cette URL : %1$s
\n3. Connectez-vous à votre compte.
\n4. Copier l’URL vers lequel vous venez d’être redirigé.</string>
    <string name="import_soundcloud_instructions_hint">votreID, soundcloud.com/votreid</string>

    <string name="import_network_expensive_warning">Cette opération peut consommer beaucoup de données mobiles. 
\n 
\nSouhaitez-vous continuer ?</string>

    <string name="playback_speed_control">Vitesse de lecture</string>
    <string name="playback_tempo">Cadence</string>
    <string name="unhook_checkbox">Détacher (déformations possibles)</string>
    <string name="playback_default">Défaut</string>
<string name="preferred_open_action_settings_title">Ouvrir de préférence avec</string>
    <string name="preferred_open_action_settings_summary">Action par défaut lors de l\'ouverture de contenu - %s</string>

    <string name="no_streams_available_download">Aucun flux disponible au téléchargement</string>

    <string name="caption_setting_title">Sous-titres</string>
    <string name="caption_setting_description">Modifier la taille du texte et les styles d\'arrière-plan du lecteur. Redémarrage requis pour prendre effet.</string>

    <string name="playback_pitch">Ton</string>
    <string name="playback_nightcore">Nightcore</string>
    <string name="toast_no_player">Aucune application installée pour lire ce fichier</string>

    <string name="clear_views_history_title">Effacer l\'historique</string>
    <string name="clear_views_history_summary">Supprimer l\'historique des flux regardés</string>
    <string name="delete_view_history_alert">Supprimer tout l\'historique regardé \?</string>
    <string name="view_history_deleted">Historique des vidéos vues supprimé.</string>
    <string name="clear_search_history_title">Supprimer l\'historique des recherches</string>
    <string name="clear_search_history_summary">Supprimer l\'historique de recherche par mot clef</string>
    <string name="delete_search_history_alert">Supprimer tout l\'historique de recherche \?</string>
    <string name="search_history_deleted">Historique des recherches effacé.</string>
    <string name="one_item_deleted">1 élément supprimé.</string>

    <string name="app_license">"NewPipe est un logiciel sous licence libre : Vous pouvez l\'utiliser, l\'étudier, le partager et l\'améliorer  comme bon vous semble. Vous pouvez le redistribuer et/ou le modifier sous les termes de la licence générale publique GNU, comme publiée par la Free Software Foundation, dans sa version 3, ou, à votre convenance, dans une version plus récente."</string>
    <string name="privacy_policy_title">Politique de confidentialité de NewPipe</string>
    <string name="read_privacy_policy">Lire la politique de confidentialité</string>
    <string name="import_settings">Voulez-vous également importer des paramètres \?</string>

    <string name="accept">Accepter</string>
    <string name="decline">Refuser</string>
<string name="privacy_policy_encouragement">Le projet NewPipe prend votre vie privée très à cœur. Ainsi, l’application n’envoie aucune donnée sans votre consentement.
\nLa politique de confidentialité de NewPipe explique en détail quelles données sont envoyées et stockées lorsque vous envoyez un rapport de plantage.</string>
    <string name="start_accept_privacy_policy">Afin de se conformer au Règlement Général sur la Protection des Données (RGPD ou GDPR), nous attirons votre attention sur la politique de vie privée de NewPipe. Merci de la lire attentivement.
\nVous devez l\'accepter pour nous envoyer le rapport de bug.</string>
    <string name="limit_data_usage_none_description">Pas de limite</string>
    <string name="limit_mobile_data_usage_title">Limiter la résolution en données mobile</string>
    <string name="channels">Chaînes</string>
    <string name="playlists">Listes de lecture</string>
    <string name="tracks">Pistes</string>
    <string name="users">Utilisateurs</string>
    <string name="skip_silence_checkbox">Accélérer pendant les silences</string>
    <string name="playback_step">Étape</string>
    <string name="playback_reset">Réinitialiser</string>

    <string name="minimize_on_exit_title">Minimiser lors du changement d\'application</string>
    <string name="minimize_on_exit_summary">Action lors du changement d\'application depuis le lecteur vidéo —%s</string>
    <string name="minimize_on_exit_none_description">Aucune</string>
    <string name="minimize_on_exit_background_description">Minimiser pour lire en arrière-plan</string>
    <string name="minimize_on_exit_popup_description">Minimiser vers le lecteur miniature</string>

</resources><|MERGE_RESOLUTION|>--- conflicted
+++ resolved
@@ -402,10 +402,7 @@
     <string name="controls_download_desc">Télécharger le fichier de flux</string>
     <string name="auto_queue_title">Vidéo suivante en file d\'attente</string>
     <string name="auto_queue_summary">Ajout automatique d\'un morceau suggéré lors de la lecture du dernier morceau dans une file d\'attente non bouclée.</string>
-<<<<<<< HEAD
-
-=======
->>>>>>> 45339fd6
+
     <string name="settings_category_debug_title">Débogage</string>
     <string name="resize_fill">Remplir</string>
     <string name="caption_auto_generated">Générés automatiquement</string>
