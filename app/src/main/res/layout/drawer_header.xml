<?xml version="1.0" encoding="utf-8"?>
<<<<<<< HEAD
<RelativeLayout xmlns:android="http://schemas.android.com/apk/res/android"
android:layout_width="wrap_content"
android:layout_height="150dp">

    <Button
        android:id="@+id/drawer_header_action_button"
        android:layout_width="match_parent"
        android:layout_height="match_parent"
        android:background="?android:attr/selectableItemBackground"/>
=======
<androidx.constraintlayout.widget.ConstraintLayout xmlns:android="http://schemas.android.com/apk/res/android"
    xmlns:app="http://schemas.android.com/apk/res-auto"
    xmlns:tools="http://schemas.android.com/tools"
    android:layout_width="match_parent"
    android:layout_height="wrap_content"
    android:background="?colorPrimary"
    android:nextFocusDown="@+id/drawer_header_action_button">
>>>>>>> a9a43538

    <ImageView
        android:layout_width="match_parent"
        android:layout_height="0dp"
        android:scaleType="centerCrop"
        android:src="@drawable/background_header"
        app:layout_constraintBottom_toBottomOf="parent"
        app:layout_constraintTop_toTopOf="parent"
        tools:ignore="ContentDescription" />

    <LinearLayout
        android:layout_width="match_parent"
        android:layout_height="wrap_content"
        android:layout_marginTop="@dimen/drawer_header_padding_top"
        android:fitsSystemWindows="true"
        android:gravity="bottom"
        android:minHeight="@dimen/drawer_header_content_min_height"
        android:orientation="vertical"
        app:layout_constraintTop_toTopOf="parent">

        <LinearLayout
            android:layout_width="match_parent"
            android:layout_height="72dp"
            android:layout_marginLeft="16dp"
            android:layout_marginRight="16dp"
            android:gravity="center"
            android:orientation="horizontal"
            tools:ignore="UseCompoundDrawables">

            <ImageView
                android:id="@+id/drawer_header_newpipe_icon"
                android:layout_width="@dimen/drawer_header_newpipe_icon_size"
                android:layout_height="@dimen/drawer_header_newpipe_icon_size"
                android:layout_marginEnd="@dimen/drawer_header_newpipe_icon_title_space"
                app:srcCompat="@drawable/splash_forground"
                tools:ignore="ContentDescription" />

            <TextView
                android:id="@+id/drawer_header_newpipe_title"
                android:layout_width="wrap_content"
                android:layout_height="match_parent"
                android:layout_marginEnd="@dimen/drawer_header_newpipe_icon_title_space"
                android:ellipsize="end"
                android:gravity="start|center_vertical"
                android:hyphenationFrequency="full"
                android:maxWidth="@dimen/drawer_header_newpipe_title_max_width"
                android:maxLines="2"
                android:minWidth="@dimen/drawer_header_newpipe_title_min_width"
                android:text="@string/app_name"
                android:textColor="@color/drawer_header_font_color"
                android:textStyle="bold"
                app:autoSizeMaxTextSize="@dimen/drawer_header_newpipe_title_max_text_size"
                app:autoSizeMinTextSize="@dimen/drawer_header_newpipe_title_min_text_size"
                app:autoSizeTextType="uniform"
                tools:ignore="UnusedAttribute" />
        </LinearLayout>

        <LinearLayout
            android:layout_width="match_parent"
            android:layout_height="wrap_content"
            android:layout_marginTop="12dp"
            android:background="@drawable/drawer_header_bottom_background"
            android:gravity="center"
            android:orientation="horizontal"
            android:paddingLeft="6dp"
            android:paddingRight="6dp">

            <LinearLayout
                android:layout_width="0dp"
                android:layout_height="32dp"
                android:layout_weight="1"
                android:gravity="center"
                android:orientation="horizontal">

                <ImageView
                    android:id="@+id/drawer_header_service_icon"
                    android:layout_width="@dimen/drawer_header_service_icon_size"
                    android:layout_height="wrap_content"
                    android:layout_marginLeft="6dp"
                    android:layout_marginRight="6dp"
                    android:scaleType="fitCenter"
                    app:tint="@color/drawer_header_font_color"
                    tools:ignore="ContentDescription"
                    tools:srcCompat="@drawable/youtube" />

                <TextView
                    android:id="@+id/drawer_header_service_view"
                    android:layout_width="wrap_content"
                    android:layout_height="wrap_content"
                    android:ellipsize="end"
                    android:maxLines="1"
                    android:textColor="@color/drawer_header_font_color"
                    android:textSize="@dimen/drawer_header_service_title_text_size"
                    tools:text="YouTube" />
            </LinearLayout>

            <ImageView
                android:id="@+id/drawer_arrow"
                android:layout_width="24dp"
                android:layout_height="24dp"
                android:layout_marginStart="4dp"
                app:srcCompat="@drawable/ic_arrow_drop_down_white_24dp"
                tools:ignore="ContentDescription" />
        </LinearLayout>
    </LinearLayout>

    <Button
        android:id="@+id/drawer_header_action_button"
        android:layout_width="match_parent"
        android:layout_height="0dp"
        android:background="?selectableItemBackground"
        app:layout_constraintBottom_toBottomOf="parent"
        app:layout_constraintTop_toTopOf="parent" />
</androidx.constraintlayout.widget.ConstraintLayout><|MERGE_RESOLUTION|>--- conflicted
+++ resolved
@@ -1,23 +1,12 @@
 <?xml version="1.0" encoding="utf-8"?>
-<<<<<<< HEAD
-<RelativeLayout xmlns:android="http://schemas.android.com/apk/res/android"
-android:layout_width="wrap_content"
-android:layout_height="150dp">
-
-    <Button
-        android:id="@+id/drawer_header_action_button"
+<androidx.constraintlayout.widget.ConstraintLayout
+        xmlns:android="http://schemas.android.com/apk/res/android"
+        xmlns:app="http://schemas.android.com/apk/res-auto"
+        xmlns:tools="http://schemas.android.com/tools"
         android:layout_width="match_parent"
-        android:layout_height="match_parent"
-        android:background="?android:attr/selectableItemBackground"/>
-=======
-<androidx.constraintlayout.widget.ConstraintLayout xmlns:android="http://schemas.android.com/apk/res/android"
-    xmlns:app="http://schemas.android.com/apk/res-auto"
-    xmlns:tools="http://schemas.android.com/tools"
-    android:layout_width="match_parent"
-    android:layout_height="wrap_content"
-    android:background="?colorPrimary"
-    android:nextFocusDown="@+id/drawer_header_action_button">
->>>>>>> a9a43538
+        android:layout_height="wrap_content"
+        android:background="?colorPrimary"
+        android:nextFocusDown="@+id/drawer_header_action_button">
 
     <ImageView
         android:layout_width="match_parent"
