--- conflicted
+++ resolved
@@ -27,13 +27,8 @@
     <string name="download_dialog_title">Downloaden</string>
     <string name="next_video_title">Volgende</string>
     <string name="url_not_supported_toast">URL wordt niet ondersteund</string>
-<<<<<<< HEAD
     <string name="show_next_and_similar_title">‘volgende’ en ‘vergelijkbare’ video’s weergeven</string>
     <string name="content_language_title">Standaardtaal voor inhoud</string>
-=======
-    <string name="show_next_and_similar_title">Toon ‘Volgende’ en ‘Vergelijkbare’ video’s</string>
-    <string name="search_language_title">Standaard inhoudstaal</string>
->>>>>>> 45339fd6
     <string name="use_external_video_player_title">Externe videospeler gebruiken</string>
     <string name="use_external_audio_player_title">Externe audiospeler gebruiken</string>
     <string name="settings_category_video_audio_title">Audio en video</string>
@@ -467,12 +462,7 @@
 
     <string name="clear_views_history_title">Kijkgeschiedenis wissen</string>
     <string name="clear_views_history_summary">Verwijdert de geschiedenis van afgespeelde streams</string>
-<<<<<<< HEAD
-
-    <string name="delete_view_history_alert">Verwijdert de gehele kijkgeschiedenis.</string>
-=======
     <string name="delete_view_history_alert">Verwijder de gehele kijkgeschiedenis\?</string>
->>>>>>> 45339fd6
     <string name="view_history_deleted">Kijkgeschiedenis gewist.</string>
     <string name="clear_search_history_title">Zoekgeschiedenis wissen</string>
     <string name="clear_search_history_summary">Verwijdert de gebruikte zoektermen</string>
