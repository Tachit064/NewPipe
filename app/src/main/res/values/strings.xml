<?xml version='1.0' encoding='UTF-8'?>
<resources>
    <string name="app_name" translatable="false">NewPipe</string>
    <string name="main_bg_subtitle">Tap search to get started</string>
    <string name="view_count_text">%1$s views</string>
    <string name="upload_date_text">Published on %1$s</string>
    <string name="no_player_found">No stream player found. Do you want to install VLC?</string>
    <string name="no_player_found_toast">No stream player found (you can install VLC to play it).</string>
    <string name="install">Install</string>
    <string name="cancel">Cancel</string>
    <string name="fdroid_vlc_url" translatable="false">https://f-droid.org/repository/browse/?fdfilter=vlc&amp;fdid=org.videolan.vlc</string>
    <string name="open_in_browser">Open in browser</string>
    <string name="open_in_popup_mode">Open in popup mode</string>
    <string name="share">Share</string>
    <string name="download">Download</string>
    <string name="controls_download_desc">Download stream file</string>
    <string name="search">Search</string>
    <string name="settings">Settings</string>
    <string name="did_you_mean">Did you mean: %1$s\?</string>
    <string name="share_dialog_title">Share with</string>
    <string name="choose_browser">Choose browser</string>
    <string name="screen_rotation">rotation</string>
    <string name="use_external_video_player_title">Use external video player</string>
    <string name="use_external_video_player_summary">Removes audio at SOME resolutions</string>
    <string name="use_external_audio_player_title">Use external audio player</string>
    <string name="popup_mode_share_menu_title">NewPipe popup mode</string>
    <string name="rss_button_title" translatable="false">RSS</string>
    <string name="subscribe_button_title">Subscribe</string>
    <string name="subscribed_button_title">Subscribed</string>
    <string name="unsubscribe">Unsubscribe</string>
    <string name="channel_unsubscribed">Channel unsubscribed</string>
    <string name="subscription_change_failed">Could not change subscription</string>
    <string name="subscription_update_failed">Could not update subscription</string>
    <string name="show_info">Show info</string>

    <string name="tab_main">Main</string>
    <string name="tab_subscriptions">Subscriptions</string>
    <string name="tab_bookmarks">Bookmarked Playlists</string>
<<<<<<< HEAD
    <string name="tab_new">New Tab</string>
    <string name="tab_choose">Choose Tab</string>
=======
>>>>>>> 45339fd6

    <string name="fragment_whats_new">What\'s New</string>

    <string name="controls_background_title">Background</string>
    <string name="controls_popup_title">Popup</string>
    <string name="controls_add_to_playlist_title">Add To</string>

    <string name="download_path_title">Video download path</string>
    <string name="download_path_summary">Path to store downloaded videos in</string>
    <string name="download_path_dialog_title">Enter download path for videos</string>

    <string name="download_path_audio_title">Audio download folder</string>
    <string name="download_path_audio_summary">Downloaded audio is stored here</string>
    <string name="download_path_audio_dialog_title">Enter download path for audio files</string>

    <string name="autoplay_by_calling_app_title">Autoplay</string>
    <string name="autoplay_by_calling_app_summary">Plays a video when NewPipe is called from another app</string>
    <string name="default_resolution_title">Default resolution</string>
    <string name="default_popup_resolution_title">Default popup resolution</string>
    <string name="show_higher_resolutions_title">Show higher resolutions</string>
    <string name="show_higher_resolutions_summary">Only some devices support playing 2K/4K videos</string>
    <string name="play_with_kodi_title">Play with Kodi</string>
    <string name="kore_not_found">Kore app not found. Install it?</string>
    <string name="kore_package" translatable="false">org.xbmc.kore</string>
    <string name="show_play_with_kodi_title">Show \"Play with Kodi\" option</string>
    <string name="show_play_with_kodi_summary">Display an option to play a video via Kodi media center</string>
    <string name="play_audio">Audio</string>
    <string name="default_audio_format_title">Default audio format</string>
    <string name="default_video_format_title">Default video format</string>
    <string name="theme_title">Theme</string>
    <string name="light_theme_title">Light</string>
    <string name="dark_theme_title">Dark</string>
    <string name="black_theme_title">Black</string>
    <string name="popup_remember_size_pos_title">Remember popup size and position</string>
    <string name="popup_remember_size_pos_summary">Remember last size and position of popup</string>
    <string name="use_inexact_seek_title">Use fast inexact seek</string>
    <string name="use_inexact_seek_summary">Inexact seek allows the player to seek to positions faster with reduced precision</string>
    <string name="download_thumbnail_title">Load thumbnails</string>
    <string name="download_thumbnail_summary">When off no thumbnails load, saving data and memory usage. Changes clear both in-memory and on-disk image cache.</string>
    <string name="thumbnail_cache_wipe_complete_notice">Image cache wiped</string>
    <string name="metadata_cache_wipe_title">Wipe cached metadata</string>
    <string name="metadata_cache_wipe_summary">Remove all cached webpage data</string>
    <string name="metadata_cache_wipe_complete_notice">Metadata cache wiped</string>
    <string name="auto_queue_title">Auto-queue next stream</string>
    <string name="auto_queue_summary">Auto-append a related stream when playing the last stream in a non-repeating queue.</string>
<<<<<<< HEAD
    <string name="volume_gesture_control_title">Volume gesture control</string>
    <string name="volume_gesture_control_summary">Use gestures to control the volume of the player</string>
    <string name="brightness_gesture_control_title">Brightness gesture control</string>
    <string name="brightness_gesture_control_summary">Use gestures to control the brightness of the player</string>
=======
    <string name="player_gesture_controls_title">Player gesture controls</string>
    <string name="player_gesture_controls_summary">Use gestures to control the brightness and volume of the player</string>
>>>>>>> 45339fd6
    <string name="show_search_suggestions_title">Search suggestions</string>
    <string name="show_search_suggestions_summary">Show suggestions when searching</string>
    <string name="enable_search_history_title">Search history</string>
    <string name="enable_search_history_summary">Store search queries locally</string>
    <string name="enable_watch_history_title">History &amp; Cache</string>
    <string name="enable_watch_history_summary">Keep track of watched videos</string>
    <string name="resume_on_audio_focus_gain_title">Resume on focus gain</string>
    <string name="resume_on_audio_focus_gain_summary">Continue playing after interruptions (e.g. phone calls)</string>
    <string name="download_dialog_title">Download</string>
    <string name="next_video_title">Next</string>
    <string name="show_next_and_similar_title">Show \'Next\' and \'Similar\' videos</string>
    <string name="show_hold_to_append_title">Show \"Hold to append\" tip</string>
    <string name="show_hold_to_append_summary">Show tip when background or popup button is pressed on video details page</string>
    <string name="url_not_supported_toast">Unsupported URL</string>
    <string name="default_content_country_title">Default content country</string>
    <string name="service_title">Service</string>
    <string name="content_language_title">Default content language</string>
    <string name="settings_category_player_title">Player</string>
    <string name="settings_category_player_behavior_title">Behavior</string>
    <string name="settings_category_video_audio_title">Video &amp; audio</string>
    <string name="settings_category_history_title">History &amp; cache</string>
    <string name="settings_category_popup_title">Popup</string>
    <string name="settings_category_appearance_title">Appearance</string>
    <string name="settings_category_other_title">Other</string>
    <string name="settings_category_debug_title">Debug</string>
    <string name="settings_category_updates_title">Updates</string>
    <string name="background_player_playing_toast">Playing in background</string>
    <string name="popup_playing_toast">Playing in popup mode</string>
    <string name="background_player_append">Queued on background player</string>
    <string name="popup_playing_append">Queued on popup player</string>
    <string name="c3s_url" translatable="false">https://www.c3s.cc/</string>
    <string name="play_btn_text">Play</string>
    <string name="content">Content</string>
    <string name="show_age_restricted_content_title">Age restricted content</string>
    <string name="video_is_age_restricted">Show age Restricted Video. Allowing such material is possible from \"Settings\".</string>
<<<<<<< HEAD
    <string name="duration_live">live</string>
=======
    <string name="duration_live">LIVE</string>
>>>>>>> 45339fd6
    <string name="duration_live_button" translatable="false">LIVE</string>
    <string name="downloads">Downloads</string>
    <string name="downloads_title">Downloads</string>
    <string name="error_report_title">Error report</string>
    <string name="all">All</string>
    <string name="channel">Channel</string>
    <string name="channels">Channels</string>
    <string name="playlist">Playlist</string>
    <string name="playlists">Playlists</string>
    <string name="videos">Videos</string>
    <string name="tracks">Tracks</string>
    <string name="users">Users</string>
    <string name="yes">Yes</string>
    <string name="later">Later</string>
    <string name="disabled">Disabled</string>
    <string name="filter">Filter</string>
    <string name="refresh">Refresh</string>
    <string name="clear">Clear</string>
    <string name="popup_resizing_indicator_title">Resizing</string>
    <string name="best_resolution">Best resolution</string>
    <string name="undo">Undo</string>
    <string name="file_deleted">File deleted</string>
    <string name="play_all">Play All</string>
    <string name="always">Always</string>
    <string name="just_once">Just Once</string>
    <string name="file">File</string>

    <string name="notification_channel_id" translatable="false">newpipe</string>
    <string name="notification_channel_name">NewPipe Notification</string>
    <string name="notification_channel_description">Notifications for NewPipe background and popup players</string>
<<<<<<< HEAD

    <string name="app_update_notification_channel_id" translatable="false">newpipeAppUpdate</string>
    <string name="app_update_notification_channel_name">App Update Notification</string>
    <string name="app_update_notification_channel_description">Notifications for new NewPipe version</string>
=======
>>>>>>> 45339fd6

    <string name="unknown_content">[Unknown]</string>

    <string name="toggle_orientation">Toggle Orientation</string>
    <string name="switch_to_background">Switch to Background</string>
    <string name="switch_to_popup">Switch to Popup</string>
    <string name="switch_to_main">Switch to Main</string>

    <string name="import_data_title">Import database</string>
    <string name="export_data_title">Export database</string>
    <string name="import_data_summary">Overrides your current history and subscriptions</string>
    <string name="export_data_summary">Export history, subscriptions and playlists</string>
    <string name="clear_views_history_title">Clear watch history</string>
    <string name="clear_views_history_summary">Deletes the history of played streams</string>
<<<<<<< HEAD
    <string name="delete_view_history_alert">Delete entire watch history?</string>
    <string name="view_history_deleted">Watch history deleted.</string>
    <string name="clear_search_history_title">Clear search history</string>
    <string name="clear_search_history_summary">Deletes history of search keywords</string>
    <string name="delete_search_history_alert">Delete entire search history?</string>
=======
    <string name="delete_view_history_alert">Delete entire watch history\?</string>
    <string name="view_history_deleted">Watch history deleted.</string>
    <string name="clear_search_history_title">Clear search history</string>
    <string name="clear_search_history_summary">Deletes history of search keywords</string>
    <string name="delete_search_history_alert">Delete entire search history\?</string>
>>>>>>> 45339fd6
    <string name="search_history_deleted">Search history deleted.</string>
    <!-- error strings -->
    <string name="general_error">Error</string>
    <string name="download_to_sdcard_error_title">External storage unavailable</string>
    <string name="download_to_sdcard_error_message">Download to external SD card is not possible yet. Reset download folder location?</string>
    <string name="network_error">Network error</string>
    <string name="could_not_load_thumbnails">Could not load all thumbnails</string>
    <string name="youtube_signature_decryption_error">Could not decrypt video URL signature</string>
    <string name="parsing_error">Could not parse website</string>
    <string name="light_parsing_error">Could not parse website completely</string>
    <string name="content_not_available">Content unavailable</string>
    <string name="blocked_by_gema">Blocked by GEMA</string>
    <string name="could_not_setup_download_menu">Could not set up download menu</string>
    <string name="live_streams_not_supported">Live streams are not supported yet</string>
    <string name="could_not_get_stream">Could not get any stream</string>
    <string name="could_not_load_image">Could not load image</string>
    <string name="app_ui_crash">App/UI crashed</string>
    <string name="player_stream_failure">Could not play this stream</string>
    <string name="player_unrecoverable_failure">Unrecoverable player error occurred</string>
    <string name="player_recoverable_failure">Recovering from player error</string>
    <string name="external_player_unsupported_link_type">External players don\'t support these types of links</string>
    <string name="invalid_url_toast">Invalid URL</string>
    <string name="video_streams_empty">No video streams found</string>
    <string name="audio_streams_empty">No audio streams found</string>
    <string name="invalid_directory">No such folder</string>
    <string name="invalid_source">No such file/content source</string>
    <string name="invalid_file">The file doesn\'t exist or permission to read or write to it is lacking</string>
    <string name="file_name_empty_error">Filename cannot be empty</string>
    <string name="error_occurred_detail">An error occurred: %1$s</string>
    <string name="no_streams_available_download">No streams available to download</string>
    <string name="saved_tabs_invalid_json">Using default tabs, error while reading saved tabs</string>
    <string name="restore_defaults">Restore defaults</string>
    <string name="restore_defaults_confirmation">Do you want to restore the defaults?</string>

    <!-- error activity -->
    <string name="sorry_string">Sorry, that should not have happened.</string>
    <string name="guru_meditation" translatable="false">Guru Meditation.</string>
    <string name="error_report_button_text">Report error via e-mail</string>
    <string name="error_snackbar_message">Sorry, some errors occurred.</string>
    <string name="error_snackbar_action">REPORT</string>
    <string name="what_device_headline">Info:</string>
    <string name="what_happened_headline">What happened:</string>
    <string name="info_labels">What:\\nRequest:\\nContent Lang:\\nService:\\nGMT Time:\\nPackage:\\nVersion:\\nOS version:</string>
    <string name="your_comment">Your comment (in English):</string>
    <string name="error_details_headline">Details:</string>


    <!-- Content descriptions (for better accessibility) -->
    <string name="list_thumbnail_view_description">Video preview thumbnail</string>
    <string name="detail_thumbnail_view_description">Video preview thumbnail</string>
    <string name="detail_uploader_thumbnail_view_description">Uploader\'s avatar thumbnail</string>
    <string name="detail_likes_img_view_description">Likes</string>
    <string name="detail_dislikes_img_view_description">Dislikes</string>
    <string name="use_tor_title">Use Tor</string>
    <string name="use_tor_summary">(Experimental) Force download traffic through Tor for increased privacy (streaming videos not yet supported).</string>
    <string name="report_error">Report an Error</string>
    <string name="user_report">User report</string>
    <string name="search_no_results">No results</string>
    <string name="empty_view_no_videos" translatable="false">@string/no_videos</string>
    <string name="empty_subscription_feed_subtitle">Nothing here but crickets</string>
    <string name="detail_drag_description">Drag to reorder</string>

    <string name="err_dir_create">Cannot create download directory \'%1$s\'</string>
    <string name="info_dir_created">Created download directory \'%1$s\'</string>

    <string name="video">Video</string>
    <string name="audio">Audio</string>
    <string name="retry">Retry</string>
    <string name="storage_permission_denied">Storage access permission denied</string>

    <string name="short_thousand">K</string>
    <string name="short_million">M</string>
    <string name="short_billion">B</string>

    <!--Zero don't get selected (in some languages) as it is not a "special case" for android-->
    <string name="no_subscribers">No subscribers</string>
    <plurals name="subscribers">
        <item quantity="one">%s subscriber</item>
        <item quantity="other">%s subscribers</item>
    </plurals>
    <string name="subscribers_count_not_available">Subscribers count not available</string>

    <string name="no_views">No views</string>
    <plurals name="views">
        <item quantity="one">%s view</item>
        <item quantity="other">%s views</item>
    </plurals>

    <string name="no_videos">No videos</string>
    <plurals name="videos">
        <item quantity="one">%s video</item>
        <item quantity="other">%s videos</item>
    </plurals>

    <!-- Missions -->
    <string name="start">Start</string>
    <string name="pause">Pause</string>
    <string name="view">Play</string>
    <string name="create">Create</string>
    <string name="delete">Delete</string>
    <string name="delete_one">Delete One</string>
    <string name="delete_all">Delete All</string>
    <string name="checksum">Checksum</string>
    <string name="dismiss">Dismiss</string>
    <string name="rename">Rename</string>

    <!-- Fragment -->
    <string name="add">New mission</string>
    <string name="finish">OK</string>

    <!-- Msg -->
    <string name="msg_name">Filename</string>
    <string name="msg_threads">Threads</string>
    <string name="msg_error">Error</string>
    <string name="msg_server_unsupported">Unsupported server</string>
    <string name="msg_exists">File already exists</string>
    <string name="msg_url_malform">Malformed URL or Internet not available</string>
    <string name="msg_running">NewPipe Downloading</string>
    <string name="msg_running_detail">Tap for details</string>
    <string name="msg_wait">Please wait…</string>
    <string name="msg_copied">Copied to clipboard</string>
    <string name="no_available_dir">Please select an available download folder</string>
    <string name="msg_popup_permission">This permission is needed to\nopen in popup mode</string>
    <string name="one_item_deleted">1 item deleted.</string>

    <!-- Checksum types -->
    <string name="md5" translatable="false">MD5</string>
    <string name="sha1" translatable="false">SHA-1</string>
    <string name="reCaptchaActivity">reCAPTCHA</string>
    <string name="reCaptcha_title">reCAPTCHA challenge</string>
    <string name="recaptcha_request_toast">reCAPTCHA challenge requested</string>

    <!-- End of GigaGet's Strings -->

    <!-- Downloads -->
    <string name="settings_category_downloads_title">Download</string>
    <string name="settings_file_charset_title">Allowed characters in filenames</string>
    <string name="settings_file_replacement_character_summary">Invalid characters are replaced with this value</string>
    <string name="settings_file_replacement_character_title">Replacement character</string>

    <string name="charset_letters_and_digits_value" translatable="false">[^\\w\\d]+</string>
    <string name="charset_most_special_characters_value" translatable="false">[\\n\\r|\\?*&lt;":&gt;/']+</string>
    <string name="charset_letters_and_digits">Letters and digits</string>
    <string name="charset_most_special_characters">Most special characters</string>

    <string name="toast_no_player">No app installed to play this file</string>

    <!-- About -->
    <string name="title_activity_about">About NewPipe</string>
    <string name="action_settings">Settings</string>
    <string name="action_about">About</string>
    <string name="title_licenses">Third-party Licenses</string>
    <string name="copyright" formatted="true">© %1$s by %2$s under %3$s</string>
    <string name="error_unable_to_load_license">Could not load license</string>
    <string name="action_open_website">Open website</string>
    <string name="tab_about">About</string>
    <string name="tab_contributors">Contributors</string>
    <string name="tab_licenses">Licenses</string>
    <string name="app_description">Libre lightweight streaming on Android.</string>
    <string name="contribution_title">Contribute</string>
    <string name="contribution_encouragement">Whether you have ideas of; translation, design changes, code cleaning, or real heavy code changes—help is always welcome. The more is done the better it gets!</string>
    <string name="github_url" translatable="false">https://github.com/TeamNewPipe/NewPipe</string>
    <string name="view_on_github">View on GitHub</string>
    <string name="donation_title">Donate</string>
    <string name="donation_encouragement">NewPipe is developed by volunteers spending time bringing you the best experience. Give back to help developers make NewPipe even better while enjoying a cup of coffee.</string>
    <string name="donation_url" translatable="false">https://newpipe.schabi.org/donate</string>
    <string name="give_back">Give back</string>
    <string name="website_title">Website</string>
    <string name="website_encouragement">Visit the NewPipe Website for more info and news.</string>
    <string name="website_url" translatable="false">https://newpipe.schabi.org/</string>
    <string name="privacy_policy_title">NewPipe\'s Privacy Policy</string>
    <string name="privacy_policy_encouragement">The NewPipe project takes your privacy very seriously. Therefore, the app does not collect any data without your consent.\nNewPipe\'s privacy policy explains in detail what data is sent and stored when you send a crash report.</string>
    <string name="privacy_policy_url" translatable="false">https://newpipe.schabi.org/legal/privacy/</string>
    <string name="read_privacy_policy">Read privacy policy</string>
    <string name="app_license_title">NewPipe\'s License</string>
    <string name="app_license">NewPipe is copyleft libre software: You can use, study share and improve it at will. Specifically you can redistribute and/or modify it under the terms of the GNU General Public License as published by the Free Software Foundation, either version 3 of the License, or (at your option) any later version.</string>
    <string name="read_full_license">Read license</string>


    <!-- History -->
    <string name="title_activity_history">History</string>
    <string name="title_history_search">Searched</string>
    <string name="title_history_view">Watched</string>
    <string name="history_disabled">History is turned off</string>
    <string name="action_history">History</string>
    <string name="history_empty">The history is empty</string>
    <string name="history_cleared">History cleared</string>
    <string name="item_deleted">Item deleted</string>
    <string name="delete_item_search_history">Do you want to delete this item from search history?</string>
    <string name="delete_stream_history_prompt">Do you want to delete this item from watch history?</string>
    <string name="delete_all_history_prompt">Are you sure you want to delete all items from history?</string>
    <string name="title_last_played">Last Played</string>
    <string name="title_most_played">Most Played</string>

    <!-- Content -->
    <string name="main_page_content">Content of main page</string>
    <string name="main_page_content_summary">What tabs are shown on the main page</string>
    <string name="selection">Selection</string>
    <string name="blank_page_summary">Blank Page</string>
    <string name="kiosk_page_summary">Kiosk Page</string>
    <string name="subscription_page_summary">Subscription Page</string>
    <string name="feed_page_summary">Feed Page</string>
    <string name="channel_page_summary">Channel Page</string>
    <string name="select_a_channel">Select a channel</string>
    <string name="no_channel_subscribed_yet">No channel subscriptions yet</string>
    <string name="select_a_kiosk">Select a kiosk</string>
    <string name="export_complete_toast">Exported</string>
    <string name="import_complete_toast">Imported</string>
    <string name="no_valid_zip_file">No valid ZIP file</string>
    <string name="could_not_import_all_files">Warning: Could not import all files.</string>
    <string name="override_current_data">This will override your current setup.</string>
    <string name="import_settings">Do you want to also import settings?</string>

    <!-- Kiosk Names -->
    <string name="kiosk">Kiosk</string>
    <string name="trending">Trending</string>
    <string name="top_50">Top 50</string>
    <string name="new_and_hot">New &amp; hot</string>
    <string name="service_kiosk_string" translatable="false">%1$s/%2$s</string>

    <!-- Play Queue -->
    <string name="title_activity_background_player">Background player</string>
    <string name="title_activity_popup_player">Popup player</string>
    <string name="play_queue_remove">Remove</string>
    <string name="play_queue_stream_detail">Details</string>
    <string name="play_queue_audio_settings">Audio Settings</string>
    <string name="hold_to_append">Hold To enqueue</string>
    <string name="enqueue_on_background">Enqueue when backgrounded</string>
    <string name="enqueue_on_popup">Enqueue on new popup</string>
    <string name="start_here_on_main">Start playing here</string>
    <string name="start_here_on_background">Start here when backgrounded</string>
    <string name="start_here_on_popup">Start here on new popup</string>

    <!-- Drawer -->
    <string name="drawer_open">Open Drawer</string>
    <string name="drawer_close">Close Drawer</string>
    <string name="youtube" translatable="false">YouTube</string>
    <string name="soundcloud" translatable="false">SoundCloud</string>
    <string name="drawer_header_action_paceholder_text">Something will appear here soon ;D</string>


    <!-- Preferred player -->
    <string name="preferred_open_action_share_menu_title" translatable="false">NewPipe</string>
    <string name="preferred_open_action_settings_title">Preferred \'open\' action</string>
    <string name="preferred_open_action_settings_summary">Default action when opening content — %s</string>

    <string name="video_player">Video player</string>
    <string name="background_player">Background player</string>
    <string name="popup_player">Popup player</string>
    <string name="always_ask_open_action">Always ask</string>

    <string name="preferred_player_fetcher_notification_title">Getting info…</string>
    <string name="preferred_player_fetcher_notification_message">"Loading requested content"</string>

    <!-- Local Playlist -->
    <string name="create_playlist">New Playlist</string>
    <string name="delete_playlist">Delete</string>
    <string name="rename_playlist">Rename</string>
    <string name="playlist_name_input">Name</string>
    <string name="append_playlist">Add To Playlist</string>
    <string name="set_as_playlist_thumbnail">Set as Playlist Thumbnail</string>

    <string name="bookmark_playlist">Bookmark Playlist</string>
    <string name="unbookmark_playlist">Remove Bookmark</string>

<<<<<<< HEAD
    <string name="delete_playlist_prompt">Delete this playlist?</string>
=======
    <string name="delete_playlist_prompt">Delete this playlist\?</string>
>>>>>>> 45339fd6
    <string name="playlist_creation_success">Playlist created</string>
    <string name="playlist_add_stream_success">Playlisted</string>
    <string name="playlist_thumbnail_change_success">Playlist thumbnail changed.</string>
    <string name="playlist_delete_failure">Could not delete playlist.</string>

    <!-- Players -->
    <string name="caption_none">No Captions</string>

    <string name="resize_fit">Fit</string>
    <string name="resize_fill">Fill</string>
    <string name="resize_zoom">Zoom</string>

    <string name="caption_auto_generated">Auto-generated</string>

    <!-- Caption Settings -->
    <string name="caption_setting_title">Captions</string>
    <string name="caption_setting_description">Modify player caption text scale and background styles. Requires app restart to take effect.</string>

    <!-- Debug Settings -->
    <string name="enable_leak_canary_title">Enable LeakCanary</string>
    <string name="enable_leak_canary_summary">Memory leak monitoring may cause the app to become unresponsive when heap dumping</string>

    <string name="enable_disposed_exceptions_title">Report out-of-lifecycle errors</string>
    <string name="enable_disposed_exceptions_summary">Force reporting of undeliverable Rx exceptions outside of fragment or activity lifecycle after disposal</string>

    <!-- Subscriptions import/export -->
    <string name="import_export_title">Import/export</string>
    <string name="import_title">Import</string>
    <string name="import_from">Import from</string>
    <string name="export_to">Export to</string>

    <string name="import_ongoing">Importing…</string>
    <string name="export_ongoing">Exporting…</string>

    <string name="import_file_title">Import file</string>
    <string name="previous_export">Previous export</string>

    <string name="subscriptions_import_unsuccessful">Could not import subscriptions</string>
    <string name="subscriptions_export_unsuccessful">Could not export subscriptions</string>

    <string name="import_youtube_instructions">Import YouTube subscriptions by downloading the export file:\n\n1. Go to this URL: %1$s\n2. Log in when asked\n3. A download should start (that\'s the export file) </string>
    <string name="import_soundcloud_instructions">Import a SoundCloud profile by typing either the URL or your ID:\n\n1. Enable \"desktop mode\" in a web-browser (the site is not available for mobile devices)\n2. Go to this URL: %1$s\n3. Log in when asked\n4. Copy the profile URL you were redirected to.</string>
    <string name="import_soundcloud_instructions_hint">yourID, soundcloud.com/yourid</string>

    <string name="import_network_expensive_warning">Keep in mind this operation can be network expensive.\n\nDo you want to continue?</string>

    <!-- Playback Parameters -->
    <string name="playback_speed_control">Playback Speed Controls</string>
    <string name="playback_tempo">Tempo</string>
    <string name="playback_pitch">Pitch</string>
    <string name="unhook_checkbox">Unlink (may cause distortion)</string>
    <string name="skip_silence_checkbox">Fast-forward during silence</string>
    <string name="playback_step">Step</string>
    <string name="playback_reset">Reset</string>

    <!-- GDPR dialog -->
    <string name="start_accept_privacy_policy">In order to comply with the European General Data Protection Regulation (GDPR), we herby draw your attention to NewPipe\'s privacy policy. Please read it carefully.\nYou must accept it to send us the bug report.</string>
    <string name="accept">Accept</string>
    <string name="decline">Decline</string>

    <!-- Limit mobile data usage  -->
    <string name="limit_data_usage_none_description">No limit</string>
    <string name="limit_mobile_data_usage_title">Limit resolution when using mobile data</string>
    <string name="limit_mobile_data_usage_value" translatable="false">@string/limit_data_usage_none_key</string>
    <string-array name="limit_data_usage_description_list">
        <item>@string/limit_data_usage_none_description</item>
        <item>1080p60</item>
        <item>1080p</item>
        <item>720p60</item>
        <item>720p</item>
        <item>480p</item>
        <item>360p</item>
        <item>240p</item>
        <item>144p</item>
    </string-array>

    <!-- Updates Settings -->
    <string name="updates_setting_title">Updates</string>
    <string name="updates_setting_description">Show a notification to prompt app update when a new version is available</string>

    <!-- Minimize to exit action -->
    <string name="minimize_on_exit_title">Minimize on app switch</string>
    <string name="minimize_on_exit_summary">Action when switching to other app from main video player — %s</string>
    <string name="minimize_on_exit_none_description">None</string>
    <string name="minimize_on_exit_background_description">Minimize to background player</string>
    <string name="minimize_on_exit_popup_description">Minimize to popup player</string>
	  <string name="list_view_mode">List view mode</string>
    <string name="list">List</string>
    <string name="grid">Grid</string>
	  <string name="auto">Auto</string>
    <string name="switch_view">Switch View</string>

    <!-- App update notification -->
    <string name="app_update_notification_content_title">NewPipe Update Available!</string>
    <string name="app_update_notification_content_text">Tap to download</string>



    <string name="missions_header_finished">Finished</string>
    <string name="missions_header_pending">In queue</string>

    <string name="paused">paused</string>
    <string name="queued">queued</string>
    <string name="post_processing">post-processing</string>

    <string name="enqueue">Queue</string>

    <string name="permission_denied">Action denied by the system</string>

    <!-- download notifications -->
    <string name="download_failed">Download failed</string>
    <string name="download_finished">Download finished</string>
    <string name="download_finished_more">%s downloads finished</string>

    <!-- dialog about existing downloads -->
    <string name="generate_unique_name">Generate unique name</string>
    <string name="overwrite">Overwrite</string>
    <string name="overwrite_warning">A downloaded file with this name already exists</string>
    <string name="download_already_running">There is a download in progress with this name</string>

    <!-- message dialog about download error -->
    <string name="show_error">Show error</string>
    <string name="label_code">Code</string>
    <string name="error_path_creation">The file can not be created</string>
    <string name="error_file_creation">The destination folder can not be created</string>
    <string name="error_permission_denied">Permission denied by the system</string>
    <string name="error_ssl_exception">Secure connection failed</string>
    <string name="error_unknown_host">Can not found the server</string>
    <string name="error_connect_host">Can not connect to the server</string>
    <string name="error_http_no_content">The server does not send data</string>
    <string name="error_http_unsupported_range">The server does not accept multi-threaded downloads, retry with @string/msg_threads = 1</string>
    <string name="error_http_requested_range_not_satisfiable">Requested Range Not Satisfiable</string>
    <string name="error_http_not_found">Not found</string>
    <string name="error_postprocessing_failed">Post-processing failed</string>

    <string name="clear_finished_download">Clear finished downloads</string>
    <string name="msg_pending_downloads">You have %s pending downloads, goto Downloads to continue</string>
    <string name="stop">Stop</string>
    <string name="max_retry_msg">Maximum retry</string>
    <string name="max_retry_desc">Maximum number of attempts before canceling the download</string>
    <string name="pause_downloads_on_mobile">Pause on switching to mobile data</string>
    <string name="pause_downloads_on_mobile_desc">Not all downloads can be suspended, in those cases, will be restarted</string>

</resources><|MERGE_RESOLUTION|>--- conflicted
+++ resolved
@@ -36,11 +36,8 @@
     <string name="tab_main">Main</string>
     <string name="tab_subscriptions">Subscriptions</string>
     <string name="tab_bookmarks">Bookmarked Playlists</string>
-<<<<<<< HEAD
     <string name="tab_new">New Tab</string>
     <string name="tab_choose">Choose Tab</string>
-=======
->>>>>>> 45339fd6
 
     <string name="fragment_whats_new">What\'s New</string>
 
@@ -86,15 +83,12 @@
     <string name="metadata_cache_wipe_complete_notice">Metadata cache wiped</string>
     <string name="auto_queue_title">Auto-queue next stream</string>
     <string name="auto_queue_summary">Auto-append a related stream when playing the last stream in a non-repeating queue.</string>
-<<<<<<< HEAD
     <string name="volume_gesture_control_title">Volume gesture control</string>
     <string name="volume_gesture_control_summary">Use gestures to control the volume of the player</string>
     <string name="brightness_gesture_control_title">Brightness gesture control</string>
     <string name="brightness_gesture_control_summary">Use gestures to control the brightness of the player</string>
-=======
     <string name="player_gesture_controls_title">Player gesture controls</string>
     <string name="player_gesture_controls_summary">Use gestures to control the brightness and volume of the player</string>
->>>>>>> 45339fd6
     <string name="show_search_suggestions_title">Search suggestions</string>
     <string name="show_search_suggestions_summary">Show suggestions when searching</string>
     <string name="enable_search_history_title">Search history</string>
@@ -130,11 +124,7 @@
     <string name="content">Content</string>
     <string name="show_age_restricted_content_title">Age restricted content</string>
     <string name="video_is_age_restricted">Show age Restricted Video. Allowing such material is possible from \"Settings\".</string>
-<<<<<<< HEAD
-    <string name="duration_live">live</string>
-=======
     <string name="duration_live">LIVE</string>
->>>>>>> 45339fd6
     <string name="duration_live_button" translatable="false">LIVE</string>
     <string name="downloads">Downloads</string>
     <string name="downloads_title">Downloads</string>
@@ -165,13 +155,10 @@
     <string name="notification_channel_id" translatable="false">newpipe</string>
     <string name="notification_channel_name">NewPipe Notification</string>
     <string name="notification_channel_description">Notifications for NewPipe background and popup players</string>
-<<<<<<< HEAD
 
     <string name="app_update_notification_channel_id" translatable="false">newpipeAppUpdate</string>
     <string name="app_update_notification_channel_name">App Update Notification</string>
     <string name="app_update_notification_channel_description">Notifications for new NewPipe version</string>
-=======
->>>>>>> 45339fd6
 
     <string name="unknown_content">[Unknown]</string>
 
@@ -186,19 +173,11 @@
     <string name="export_data_summary">Export history, subscriptions and playlists</string>
     <string name="clear_views_history_title">Clear watch history</string>
     <string name="clear_views_history_summary">Deletes the history of played streams</string>
-<<<<<<< HEAD
     <string name="delete_view_history_alert">Delete entire watch history?</string>
     <string name="view_history_deleted">Watch history deleted.</string>
     <string name="clear_search_history_title">Clear search history</string>
     <string name="clear_search_history_summary">Deletes history of search keywords</string>
     <string name="delete_search_history_alert">Delete entire search history?</string>
-=======
-    <string name="delete_view_history_alert">Delete entire watch history\?</string>
-    <string name="view_history_deleted">Watch history deleted.</string>
-    <string name="clear_search_history_title">Clear search history</string>
-    <string name="clear_search_history_summary">Deletes history of search keywords</string>
-    <string name="delete_search_history_alert">Delete entire search history\?</string>
->>>>>>> 45339fd6
     <string name="search_history_deleted">Search history deleted.</string>
     <!-- error strings -->
     <string name="general_error">Error</string>
@@ -464,11 +443,7 @@
     <string name="bookmark_playlist">Bookmark Playlist</string>
     <string name="unbookmark_playlist">Remove Bookmark</string>
 
-<<<<<<< HEAD
-    <string name="delete_playlist_prompt">Delete this playlist?</string>
-=======
     <string name="delete_playlist_prompt">Delete this playlist\?</string>
->>>>>>> 45339fd6
     <string name="playlist_creation_success">Playlist created</string>
     <string name="playlist_add_stream_success">Playlisted</string>
     <string name="playlist_thumbnail_change_success">Playlist thumbnail changed.</string>
