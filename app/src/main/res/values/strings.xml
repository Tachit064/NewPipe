<?xml version="1.0" encoding="utf-8"?>
<resources>
    <string name="app_name" translatable="false">NewPipe</string>
    <string name="main_bg_subtitle">Tap search to get started</string>
    <string name="view_count_text">%1$s views</string>
    <string name="upload_date_text">Published on %1$s</string>
    <string name="no_player_found">No stream player found. Do you want to install VLC?</string>
    <string name="no_player_found_toast">No stream player found (you can install VLC to play it).</string>
    <string name="install">Install</string>
    <string name="cancel">Cancel</string>
    <string name="fdroid_vlc_url" translatable="false">https://f-droid.org/repository/browse/?fdfilter=vlc&amp;fdid=org.videolan.vlc</string>
    <string name="open_in_browser">Open in browser</string>
    <string name="open_in_popup_mode">Open in popup mode</string>
    <string name="share">Share</string>
    <string name="download">Download</string>
    <string name="controls_download_desc">Download stream file</string>
    <string name="search">Search</string>
    <string name="settings">Settings</string>
    <string name="did_you_mean">Did you mean: %1$s\?</string>
    <string name="share_dialog_title">Share with</string>
    <string name="choose_browser">Choose browser</string>
    <string name="screen_rotation">rotation</string>
    <string name="use_external_video_player_title">Use external video player</string>
    <string name="use_external_video_player_summary">Removes audio at SOME resolutions</string>
    <string name="use_external_audio_player_title">Use external audio player</string>
    <string name="popup_mode_share_menu_title">NewPipe popup mode</string>
    <string name="rss_button_title" translatable="false">RSS</string>
    <string name="subscribe_button_title">Subscribe</string>
    <string name="subscribed_button_title">Subscribed</string>
    <string name="unsubscribe">Unsubscribe</string>
    <string name="channel_unsubscribed">Channel unsubscribed</string>
    <string name="subscription_change_failed">Could not change subscription</string>
    <string name="subscription_update_failed">Could not update subscription</string>
    <string name="show_info">Show info</string>
    <string name="tab_main">Main</string>
    <string name="tab_subscriptions">Subscriptions</string>
    <string name="tab_bookmarks">Bookmarked Playlists</string>
    <string name="tab_new">New Tab</string>
    <string name="tab_choose">Choose Tab</string>
    <string name="fragment_whats_new">What\'s New</string>
    <string name="controls_background_title">Background</string>
    <string name="controls_popup_title">Popup</string>
    <string name="controls_add_to_playlist_title">Add To</string>
    <string name="download_path_title">Video download path</string>
    <string name="download_path_summary">Path to store downloaded videos in</string>
    <string name="download_path_dialog_title">Enter download path for videos</string>
    <string name="download_path_audio_title">Audio download folder</string>
    <string name="download_path_audio_summary">Downloaded audio is stored here</string>
    <string name="download_path_audio_dialog_title">Enter download path for audio files</string>
    <string name="autoplay_by_calling_app_title">Autoplay</string>
    <string name="autoplay_by_calling_app_summary">Plays a video when NewPipe is called from another app</string>
    <string name="default_resolution_title">Default resolution</string>
    <string name="default_popup_resolution_title">Default popup resolution</string>
    <string name="show_higher_resolutions_title">Show higher resolutions</string>
    <string name="show_higher_resolutions_summary">Only some devices support playing 2K/4K videos</string>
    <string name="play_with_kodi_title">Play with Kodi</string>
    <string name="kore_not_found">Kore app not found. Install it?</string>
    <string name="kore_package" translatable="false">org.xbmc.kore</string>
    <string name="show_play_with_kodi_title">Show \"Play with Kodi\" option</string>
    <string name="show_play_with_kodi_summary">Display an option to play a video via Kodi media center</string>
    <string name="play_audio">Audio</string>
    <string name="default_audio_format_title">Default audio format</string>
    <string name="default_video_format_title">Default video format</string>
    <string name="theme_title">Theme</string>
    <string name="light_theme_title">Light</string>
    <string name="dark_theme_title">Dark</string>
    <string name="black_theme_title">Black</string>
    <string name="popup_remember_size_pos_title">Remember popup size and position</string>
    <string name="popup_remember_size_pos_summary">Remember last size and position of popup</string>
    <string name="use_inexact_seek_title">Use fast inexact seek</string>
    <string name="use_inexact_seek_summary">Inexact seek allows the player to seek to positions faster with reduced precision</string>
    <string name="download_thumbnail_title">Load thumbnails</string>
    <string name="show_comments_title">Show comments</string>
    <string name="show_comments_summary">Disable to stop showing comments</string>
    <string name="download_thumbnail_summary">Turn off to prevent loading thumbnails, saving data and memory usage. Changes clear both in-memory and on-disk image cache.</string>
    <string name="thumbnail_cache_wipe_complete_notice">Image cache wiped</string>
    <string name="metadata_cache_wipe_title">Wipe cached metadata</string>
    <string name="metadata_cache_wipe_summary">Remove all cached webpage data</string>
    <string name="metadata_cache_wipe_complete_notice">Metadata cache wiped</string>
    <string name="auto_queue_title">Auto-queue next stream</string>
    <string name="auto_queue_summary">Auto-append a related stream when playing the last stream in a non-repeating queue</string>
    <string name="volume_gesture_control_title">Volume gesture control</string>
    <string name="volume_gesture_control_summary">Use gestures to control the volume of the player</string>
    <string name="brightness_gesture_control_title">Brightness gesture control</string>
    <string name="brightness_gesture_control_summary">Use gestures to control the brightness of the player</string>
    <string name="player_gesture_controls_title">Player gesture controls</string>
    <string name="player_gesture_controls_summary">Use gestures to control the brightness and volume of the player</string>
    <string name="show_search_suggestions_title">Search suggestions</string>
    <string name="show_search_suggestions_summary">Show suggestions when searching</string>
    <string name="enable_search_history_title">Search history</string>
    <string name="enable_search_history_summary">Store search queries locally</string>
    <string name="enable_watch_history_title">Watch history</string>
    <string name="enable_playback_resume_title">Resume playback</string>
    <string name="enable_playback_resume_summary">Restore last playback position</string>
    <string name="enable_playback_state_lists_title">Positions in lists</string>
    <string name="enable_playback_state_lists_summary">Show playback position indicators in lists</string>
    <string name="settings_category_clear_data_title">Clear data</string>
    <string name="enable_watch_history_summary">Keep track of watched videos</string>
    <string name="resume_on_audio_focus_gain_title">Resume on focus gain</string>
    <string name="resume_on_audio_focus_gain_summary">Continue playing after interruptions (e.g. phone calls)</string>
    <string name="download_dialog_title">Download</string>
    <string name="next_video_title">Next</string>
    <string name="autoplay_title">Autoplay</string>
    <string name="show_next_and_similar_title">Show \'Next\' and \'Similar\' videos</string>
    <string name="show_hold_to_append_title">Show \"Hold to append\" tip</string>
    <string name="show_hold_to_append_summary">Show tip when background or popup button is pressed on video details page</string>
    <string name="url_not_supported_toast">Unsupported URL</string>
    <string name="default_content_country_title">Default content country</string>
    <string name="service_title">Service</string>
    <string name="content_language_title">Default content language</string>
    <string name="settings_category_player_title">Player</string>
    <string name="settings_category_player_behavior_title">Behavior</string>
    <string name="settings_category_video_audio_title">Video &amp; audio</string>
    <string name="settings_category_history_title">History &amp; cache</string>
    <string name="settings_category_popup_title">Popup</string>
    <string name="settings_category_appearance_title">Appearance</string>
    <string name="settings_category_other_title">Other</string>
    <string name="settings_category_debug_title">Debug</string>
    <string name="settings_category_updates_title">Updates</string>
    <string name="background_player_playing_toast">Playing in background</string>
    <string name="popup_playing_toast">Playing in popup mode</string>
    <string name="background_player_append">Queued on background player</string>
    <string name="popup_playing_append">Queued on popup player</string>
    <string name="c3s_url" translatable="false">https://www.c3s.cc/</string>
    <string name="play_btn_text">Play</string>
    <string name="content">Content</string>
    <string name="show_age_restricted_content_title">Age restricted content</string>
    <string name="video_is_age_restricted">Show age restricted video. Allowing such material is possible from Settings.</string>
    <string name="duration_live">LIVE</string>
    <string name="duration_live_button" translatable="false">LIVE</string>
    <string name="downloads">Downloads</string>
    <string name="downloads_title">Downloads</string>
    <string name="error_report_title">Error report</string>
    <string name="all">All</string>
    <string name="channel">Channel</string>
    <string name="channels">Channels</string>
    <string name="playlist">Playlist</string>
    <string name="playlists">Playlists</string>
    <string name="videos">Videos</string>
    <string name="comments">Comments</string>
    <string name="tracks">Tracks</string>
    <string name="users">Users</string>
    <string name="events">Events</string>
    <string name="yes">Yes</string>
    <string name="later">Later</string>
    <string name="disabled">Disabled</string>
    <string name="filter">Filter</string>
    <string name="refresh">Refresh</string>
    <string name="clear">Clear</string>
    <string name="popup_resizing_indicator_title">Resizing</string>
    <string name="best_resolution">Best resolution</string>
    <string name="undo">Undo</string>
    <string name="file_deleted">File deleted</string>
    <string name="play_all">Play All</string>
    <string name="always">Always</string>
    <string name="just_once">Just Once</string>
    <string name="file">File</string>
    <string name="notification_channel_id" translatable="false">newpipe</string>
    <string name="notification_channel_name">NewPipe Notification</string>
    <string name="notification_channel_description">Notifications for NewPipe background and popup players</string>
    <string name="app_update_notification_channel_id" translatable="false">newpipeAppUpdate</string>
    <string name="app_update_notification_channel_name">App Update Notification</string>
    <string name="app_update_notification_channel_description">Notifications for new NewPipe version</string>
    <string name="unknown_content">[Unknown]</string>
    <string name="toggle_orientation">Toggle Orientation</string>
    <string name="switch_to_background">Switch to Background</string>
    <string name="switch_to_popup">Switch to Popup</string>
    <string name="switch_to_main">Switch to Main</string>
    <string name="import_data_title">Import database</string>
    <string name="export_data_title">Export database</string>
    <string name="import_data_summary">Overrides your current history and subscriptions</string>
    <string name="export_data_summary">Export history, subscriptions and playlists</string>
    <string name="clear_views_history_title">Clear watch history</string>
    <string name="clear_views_history_summary">Deletes the history of played streams</string>
    <string name="delete_view_history_alert">Delete entire watch history?</string>
    <string name="watch_history_deleted">Watch history deleted.</string>
    <string name="watch_history_states_deleted">Playback positions deleted.</string>
    <string name="clear_search_history_title">Clear search history</string>
    <string name="clear_search_history_summary">Deletes history of search keywords</string>
    <string name="delete_search_history_alert">Delete entire search history?</string>
    <string name="search_history_deleted">Search history deleted.</string>
    <!-- error strings -->
    <string name="general_error">Error</string>
    <string name="download_to_sdcard_error_title">External storage unavailable</string>
    <string name="download_to_sdcard_error_message">Downloading to external SD card not possible. Reset download folder location\?</string>
    <string name="network_error">Network error</string>
    <string name="could_not_load_thumbnails">Could not load all thumbnails</string>
    <string name="youtube_signature_decryption_error">Could not decrypt video URL signature</string>
    <string name="parsing_error">Could not parse website</string>
    <string name="light_parsing_error">Could not parse website completely</string>
    <string name="content_not_available">Content unavailable</string>
    <string name="could_not_setup_download_menu">Could not set up download menu</string>
    <string name="live_streams_not_supported">Live streams are not supported yet</string>
    <string name="could_not_get_stream">Could not get any stream</string>
    <string name="could_not_load_image">Could not load image</string>
    <string name="app_ui_crash">App/UI crashed</string>
    <string name="player_stream_failure">Could not play this stream</string>
    <string name="player_unrecoverable_failure">Unrecoverable player error occurred</string>
    <string name="player_recoverable_failure">Recovering from player error</string>
    <string name="external_player_unsupported_link_type">External players don\'t support these types of links</string>
    <string name="invalid_url_toast">Invalid URL</string>
    <string name="video_streams_empty">No video streams found</string>
    <string name="audio_streams_empty">No audio streams found</string>
    <string name="missing_file">File moved or deleted</string>
    <string name="invalid_directory">No such folder</string>
    <string name="invalid_source">No such file/content source</string>
    <string name="invalid_file">The file doesn\'t exist or permission to read or write to it is lacking</string>
    <string name="file_name_empty_error">Filename cannot be empty</string>
    <string name="error_occurred_detail">An error occurred: %1$s</string>
    <string name="no_streams_available_download">No streams available to download</string>
    <string name="saved_tabs_invalid_json">Using default tabs, error while reading saved tabs</string>
    <string name="restore_defaults">Restore defaults</string>
    <string name="restore_defaults_confirmation">Do you want to restore the defaults?</string>
    <!-- error activity -->
    <string name="sorry_string">Sorry, that should not have happened.</string>
    <string name="guru_meditation" translatable="false">Guru Meditation.</string>
    <string name="error_report_button_text">Report error via e-mail</string>
    <string name="error_snackbar_message">Sorry, some errors occurred.</string>
    <string name="error_snackbar_action">REPORT</string>
    <string name="what_device_headline">Info:</string>
    <string name="what_happened_headline">What happened:</string>
    <string name="info_labels">What:\\nRequest:\\nContent Lang:\\nService:\\nGMT Time:\\nPackage:\\nVersion:\\nOS version:</string>
    <string name="your_comment">Your comment (in English):</string>
    <string name="error_details_headline">Details:</string>
    <!-- Content descriptions (for better accessibility) -->
    <string name="list_thumbnail_view_description">Video preview thumbnail</string>
    <string name="detail_thumbnail_view_description">Video preview thumbnail</string>
    <string name="detail_uploader_thumbnail_view_description">Uploader\'s avatar thumbnail</string>
    <string name="detail_likes_img_view_description">Likes</string>
    <string name="detail_dislikes_img_view_description">Dislikes</string>
    <string name="use_tor_title">Use Tor</string>
    <string name="use_tor_summary">(Experimental) Force download traffic through Tor for increased privacy (streaming videos not yet supported).</string>
    <string name="report_error">Report an Error</string>
    <string name="user_report">User report</string>
    <string name="search_no_results">No results</string>
    <string name="empty_view_no_videos" translatable="false">@string/no_videos</string>
    <string name="empty_view_no_comments" translatable="false">@string/no_comments</string>
    <string name="empty_subscription_feed_subtitle">Nothing here but crickets</string>
    <string name="detail_drag_description">Drag to reorder</string>
    <string name="err_dir_create">Cannot create download directory \'%1$s\'</string>
    <string name="info_dir_created">Created download directory \'%1$s\'</string>
    <string name="video">Video</string>
    <string name="audio">Audio</string>
    <string name="retry">Retry</string>
    <string name="storage_permission_denied">Storage access permission denied</string>
    <string name="short_thousand">K</string>
    <string name="short_million">M</string>
    <string name="short_billion">B</string>
    <!--Zero don't get selected (in some languages) as it is not a "special case" for android-->
    <string name="no_subscribers">No subscribers</string>
    <plurals name="subscribers">
        <item quantity="one">%s subscriber</item>
        <item quantity="other">%s subscribers</item>
    </plurals>
    <string name="subscribers_count_not_available">Subscribers count not available</string>
    <string name="no_views">No views</string>
    <plurals name="views">
        <item quantity="one">%s view</item>
        <item quantity="other">%s views</item>
    </plurals>
    <string name="no_videos">No videos</string>
    <plurals name="videos">
        <item quantity="one">Videos</item>
        <item quantity="other">Videos</item>
    </plurals>
    <string name="no_comments">No comments</string>
    <plurals name="comments">
        <item quantity="one">%s comment</item>
        <item quantity="other">%s comments</item>
    </plurals>
    <!-- Missions -->
    <string name="start">Start</string>
    <string name="pause">Pause</string>
    <string name="view">Play</string>
    <string name="create">Create</string>
    <string name="delete">Delete</string>
    <string name="delete_one">Delete One</string>
    <string name="delete_all">Delete All</string>
    <string name="checksum">Checksum</string>
    <string name="dismiss">Dismiss</string>
    <string name="rename">Rename</string>
    <!-- Fragment -->
    <string name="add">New mission</string>
    <string name="finish">OK</string>
    <!-- Msg -->
    <string name="msg_name">Filename</string>
    <string name="msg_threads">Threads</string>
    <string name="msg_error">Error</string>
    <string name="msg_server_unsupported">Unsupported server</string>
    <string name="msg_exists">File already exists</string>
    <string name="msg_url_malform">Malformed URL or Internet not available</string>
    <string name="msg_running">NewPipe Downloading</string>
    <string name="msg_running_detail">Tap for details</string>
    <string name="msg_wait">Please wait…</string>
    <string name="msg_copied">Copied to clipboard</string>
    <string name="no_available_dir">Please define an download folder later in settings</string>
    <string name="msg_popup_permission">This permission is needed to\nopen in popup mode</string>
    <string name="one_item_deleted">1 item deleted.</string>
    <!-- Checksum types -->
    <string name="md5" translatable="false">MD5</string>
    <string name="sha1" translatable="false">SHA-1</string>
    <string name="reCaptchaActivity">reCAPTCHA</string>
    <string name="reCaptcha_title">reCAPTCHA challenge</string>
    <string name="recaptcha_request_toast">reCAPTCHA challenge requested</string>
    <!-- End of GigaGet's Strings -->
    <!-- Downloads -->
    <string name="settings_category_downloads_title">Download</string>
    <string name="settings_file_charset_title">Allowed characters in filenames</string>
    <string name="settings_file_replacement_character_summary">Invalid characters are replaced with this value</string>
    <string name="settings_file_replacement_character_title">Replacement character</string>
    <string name="charset_letters_and_digits">Letters and digits</string>
    <string name="charset_most_special_characters">Most special characters</string>
    <string name="toast_no_player">No app installed to play this file</string>
    <!-- About -->
    <string name="title_activity_about">About NewPipe</string>
    <string name="action_settings">Settings</string>
    <string name="action_about">About</string>
    <string name="title_licenses">Third-party Licenses</string>
    <string name="copyright" formatted="true">© %1$s by %2$s under %3$s</string>
    <string name="error_unable_to_load_license">Could not load license</string>
    <string name="action_open_website">Open website</string>
    <string name="tab_about">About</string>
    <string name="tab_contributors">Contributors</string>
    <string name="tab_licenses">Licenses</string>
    <string name="app_description">Libre lightweight streaming on Android.</string>
    <string name="contribution_title">Contribute</string>
    <string name="contribution_encouragement">Whether you have ideas of; translation, design changes, code cleaning, or real heavy code changes—help is always welcome. The more is done the better it gets!</string>
    <string name="github_url" translatable="false">https://github.com/TeamNewPipe/NewPipe</string>
    <string name="view_on_github">View on GitHub</string>
    <string name="donation_title">Donate</string>
    <string name="donation_encouragement">NewPipe is developed by volunteers spending time bringing you the best experience. Give back to help developers make NewPipe even better while enjoying a cup of coffee.</string>
    <string name="donation_url" translatable="false">https://newpipe.schabi.org/donate</string>
    <string name="give_back">Give back</string>
    <string name="website_title">Website</string>
    <string name="website_encouragement">Visit the NewPipe Website for more info and news.</string>
    <string name="website_url" translatable="false">https://newpipe.schabi.org/</string>
    <string name="privacy_policy_title">NewPipe\'s Privacy Policy</string>
    <string name="privacy_policy_encouragement">The NewPipe project takes your privacy very seriously. Therefore, the app does not collect any data without your consent.\nNewPipe\'s privacy policy explains in detail what data is sent and stored when you send a crash report.</string>
    <string name="privacy_policy_url" translatable="false">https://newpipe.schabi.org/legal/privacy/</string>
    <string name="read_privacy_policy">Read privacy policy</string>
    <string name="app_license_title">NewPipe\'s License</string>
    <string name="app_license">NewPipe is copyleft libre software: You can use, study share and improve it at will. Specifically you can redistribute and/or modify it under the terms of the GNU General Public License as published by the Free Software Foundation, either version 3 of the License, or (at your option) any later version.</string>
    <string name="read_full_license">Read license</string>
    <!-- History -->
    <string name="title_activity_history">History</string>
    <string name="title_history_search">Searched</string>
    <string name="title_history_view">Watched</string>
    <string name="history_disabled">History is turned off</string>
    <string name="action_history">History</string>
    <string name="history_empty">The history is empty</string>
    <string name="history_cleared">History cleared</string>
    <string name="item_deleted">Item deleted</string>
    <string name="delete_item_search_history">Do you want to delete this item from search history?</string>
    <string name="delete_stream_history_prompt">Do you want to delete this item from watch history?</string>
    <string name="delete_all_history_prompt">Are you sure you want to delete all items from history?</string>
    <string name="title_last_played">Last Played</string>
    <string name="title_most_played">Most Played</string>
    <!-- Content -->
    <string name="main_page_content">Content of main page</string>
    <string name="main_page_content_summary">What tabs are shown on the main page</string>
    <string name="selection">Selection</string>
    <string name="blank_page_summary">Blank Page</string>
    <string name="kiosk_page_summary">Kiosk Page</string>
    <string name="subscription_page_summary">Subscription Page</string>
    <string name="feed_page_summary">Feed Page</string>
    <string name="channel_page_summary">Channel Page</string>
    <string name="select_a_channel">Select a channel</string>
    <string name="no_channel_subscribed_yet">No channel subscriptions yet</string>
    <string name="select_a_kiosk">Select a kiosk</string>
    <string name="export_complete_toast">Exported</string>
    <string name="import_complete_toast">Imported</string>
    <string name="no_valid_zip_file">No valid ZIP file</string>
    <string name="could_not_import_all_files">Warning: Could not import all files.</string>
    <string name="override_current_data">This will override your current setup.</string>
    <string name="import_settings">Do you want to also import settings?</string>
    <string name="error_unable_to_load_comments">Could not load comments</string>
    <!-- Kiosk Names -->
    <string name="kiosk">Kiosk</string>
    <string name="trending">Trending</string>
    <string name="top_50">Top 50</string>
    <string name="new_and_hot">New &amp; hot</string>
    <string name="conferences">Conferences</string>
    <string name="service_kiosk_string" translatable="false">%1$s/%2$s</string>
    <!-- Play Queue -->
    <string name="title_activity_background_player">Background player</string>
    <string name="title_activity_popup_player">Popup player</string>
    <string name="play_queue_remove">Remove</string>
    <string name="play_queue_stream_detail">Details</string>
    <string name="play_queue_audio_settings">Audio Settings</string>
    <string name="hold_to_append">Hold To enqueue</string>
    <string name="enqueue_on_background">Enqueue in the background</string>
    <string name="enqueue_on_popup">Enqueue in a new popup</string>
    <string name="start_here_on_main">Start playing here</string>
    <string name="start_here_on_background">Start playing in the background</string>
    <string name="start_here_on_popup">Start playing in a new popup</string>
    <!-- Drawer -->
    <string name="drawer_open">Open Drawer</string>
    <string name="drawer_close">Close Drawer</string>
    <string name="youtube" translatable="false">YouTube</string>
    <string name="soundcloud" translatable="false">SoundCloud</string>
    <string name="drawer_header_action_paceholder_text">Something will appear here soon ;D</string>
    <!-- Preferred player -->
    <string name="preferred_open_action_share_menu_title" translatable="false">NewPipe</string>
    <string name="preferred_open_action_settings_title">Preferred \'open\' action</string>
    <string name="preferred_open_action_settings_summary">Default action when opening content — %s</string>
    <string name="video_player">Video player</string>
    <string name="background_player">Background player</string>
    <string name="popup_player">Popup player</string>
    <string name="always_ask_open_action">Always ask</string>
    <string name="preferred_player_fetcher_notification_title">Getting info…</string>
    <string name="preferred_player_fetcher_notification_message">"Loading requested content"</string>
    <!-- Local Playlist -->
    <string name="create_playlist">New Playlist</string>
    <string name="delete_playlist">Delete</string>
    <string name="rename_playlist">Rename</string>
    <string name="playlist_name_input">Name</string>
    <string name="append_playlist">Add To Playlist</string>
    <string name="set_as_playlist_thumbnail">Set as Playlist Thumbnail</string>
    <string name="bookmark_playlist">Bookmark Playlist</string>
    <string name="unbookmark_playlist">Remove Bookmark</string>
    <string name="delete_playlist_prompt">Delete this playlist\?</string>
    <string name="playlist_creation_success">Playlist created</string>
    <string name="playlist_add_stream_success">Playlisted</string>
    <string name="playlist_thumbnail_change_success">Playlist thumbnail changed.</string>
    <string name="playlist_delete_failure">Could not delete playlist.</string>
    <!-- Players -->
    <string name="caption_none">No Captions</string>
    <string name="resize_fit">Fit</string>
    <string name="resize_fill">Fill</string>
    <string name="resize_zoom">Zoom</string>
    <string name="caption_auto_generated">Auto-generated</string>
    <!-- Caption Settings -->
    <string name="caption_setting_title">Captions</string>
    <string name="caption_setting_description">Modify player caption text scale and background styles. Requires app restart to take effect.</string>
    <!-- Debug Settings -->
    <string name="enable_leak_canary_title">Enable LeakCanary</string>
    <string name="enable_leak_canary_summary">Memory leak monitoring may cause the app to become unresponsive when heap dumping</string>
    <string name="enable_disposed_exceptions_title">Report out-of-lifecycle errors</string>
    <string name="enable_disposed_exceptions_summary">Force reporting of undeliverable Rx exceptions outside of fragment or activity lifecycle after disposal</string>
    <!-- Subscriptions import/export -->
    <string name="import_export_title">Import/export</string>
    <string name="import_title">Import</string>
    <string name="import_from">Import from</string>
    <string name="export_to">Export to</string>
    <string name="import_ongoing">Importing…</string>
    <string name="export_ongoing">Exporting…</string>
    <string name="import_file_title">Import file</string>
    <string name="previous_export">Previous export</string>
    <string name="subscriptions_import_unsuccessful">Could not import subscriptions</string>
    <string name="subscriptions_export_unsuccessful">Could not export subscriptions</string>
    <string name="import_youtube_instructions">Import YouTube subscriptions by downloading the export file:\n\n1. Go to this URL: %1$s\n2. Log in when asked\n3. A download should start (that\'s the export file) </string>
    <string name="import_soundcloud_instructions">Import a SoundCloud profile by typing either the URL or your ID:\n\n1. Enable \"desktop mode\" in a web-browser (the site is not available for mobile devices)\n2. Go to this URL: %1$s\n3. Log in when asked\n4. Copy the profile URL you were redirected to.</string>
    <string name="import_soundcloud_instructions_hint">yourID, soundcloud.com/yourid</string>
    <string name="import_network_expensive_warning">Keep in mind this operation can be network expensive.\n\nDo you want to continue?</string>
    <!-- Playback Parameters -->
    <string name="playback_speed_control">Playback Speed Controls</string>
    <string name="playback_tempo">Tempo</string>
    <string name="playback_pitch">Pitch</string>
    <string name="unhook_checkbox">Unlink (may cause distortion)</string>
    <string name="skip_silence_checkbox">Fast-forward during silence</string>
    <string name="playback_step">Step</string>
    <string name="playback_reset">Reset</string>
    <!-- GDPR dialog -->
    <string name="start_accept_privacy_policy">In order to comply with the European General Data Protection Regulation (GDPR), we herby draw your attention to NewPipe\'s privacy policy. Please read it carefully.\nYou must accept it to send us the bug report.</string>
    <string name="accept">Accept</string>
    <string name="decline">Decline</string>
    <!-- Limit mobile data usage  -->
    <string name="limit_data_usage_none_description">No limit</string>
    <string name="limit_mobile_data_usage_title">Limit resolution when using mobile data</string>
    <string name="limit_mobile_data_usage_value" translatable="false">@string/limit_data_usage_none_key</string>
    <string-array name="limit_data_usage_description_list">
        <item>@string/limit_data_usage_none_description</item>
        <item>1080p60</item>
        <item>1080p</item>
        <item>720p60</item>
        <item>720p</item>
        <item>480p</item>
        <item>360p</item>
        <item>240p</item>
        <item>144p</item>
    </string-array>
    <!-- Updates Settings -->
    <string name="updates_setting_title">Updates</string>
    <string name="updates_setting_description">Show a notification to prompt app update when a new version is available</string>
    <!-- Minimize to exit action -->
    <string name="minimize_on_exit_title">Minimize on app switch</string>
    <string name="minimize_on_exit_summary">Action when switching to other app from main video player — %s</string>
    <string name="minimize_on_exit_none_description">None</string>
    <string name="minimize_on_exit_background_description">Minimize to background player</string>
    <string name="minimize_on_exit_popup_description">Minimize to popup player</string>
    <string name="list_view_mode">List view mode</string>
    <string name="list">List</string>
    <string name="grid">Grid</string>
    <string name="auto">Auto</string>
    <string name="switch_view">Switch View</string>
    <!-- App update notification -->
    <string name="app_update_notification_content_title">NewPipe Update Available!</string>
    <string name="app_update_notification_content_text">Tap to download</string>
    <string name="missions_header_finished">Finished</string>
    <string name="missions_header_pending">Pending</string>
    <string name="paused">paused</string>
    <string name="queued">queued</string>
    <string name="post_processing">post-processing</string>
    <string name="enqueue">Queue</string>
    <string name="permission_denied">Action denied by the system</string>
    <!-- download notifications -->
    <string name="download_failed">Download failed</string>
    <string name="download_finished">Download finished</string>
    <string name="download_finished_more">%s downloads finished</string>
    <!-- dialog about existing downloads -->
    <string name="generate_unique_name">Generate unique name</string>
    <string name="overwrite">Overwrite</string>
    <string name="overwrite_unrelated_warning">A file with this name already exists</string>
    <string name="overwrite_finished_warning">A downloaded file with this name already exists</string>
    <string name="overwrite_failed">cannot overwrite the file</string>
    <string name="download_already_running">There is a download in progress with this name</string>
    <string name="download_already_pending">There is a pending download with this name</string>
    <!-- message dialog about download error -->
    <string name="show_error">Show error</string>
    <string name="label_code">Code</string>
    <string name="error_file_creation">The file can not be created</string>
    <string name="error_path_creation">The destination folder can not be created</string>
    <string name="error_permission_denied">Permission denied by the system</string>
    <string name="error_ssl_exception">Secure connection failed</string>
    <string name="error_unknown_host">Could not find the server</string>
    <string name="error_connect_host">Can not connect to the server</string>
    <string name="error_http_no_content">The server does not send data</string>
    <string name="error_http_unsupported_range">The server does not accept multi-threaded downloads, retry with @string/msg_threads = 1</string>
    <string name="error_http_requested_range_not_satisfiable">Requested range not satisfiable</string>
    <string name="error_http_not_found">Not found</string>
    <string name="error_postprocessing_failed">Post-processing failed</string>
    <string name="error_postprocessing_stopped">NewPipe was closed while working on the file</string>
    <string name="error_insufficient_storage">No space left on device</string>
    <string name="error_progress_lost">Progress lost, because the file was deleted</string>
    <string name="error_timeout">Connection timeout</string>
    <string name="clear_finished_download">Clear finished downloads</string>
    <string name="confirm_prompt">Are you sure?</string>
    <string name="msg_pending_downloads">Continue your %s pending transfers from Downloads</string>
    <string name="stop">Stop</string>
    <string name="max_retry_msg">Maximum retries</string>
    <string name="max_retry_desc">Maximum number of attempts before canceling the download</string>
    <string name="pause_downloads_on_mobile">Interrupt on metered networks</string>
    <string name="pause_downloads_on_mobile_desc">Useful when switching to mobile data, although some downloads cannot be suspended</string>
    <string name="close">Close</string>
    <string name="enable_queue_limit">Limit download queue</string>
    <string name="enable_queue_limit_desc">One download will run at the same time</string>
    <string name="start_downloads">Start downloads</string>
    <string name="pause_downloads">Pause downloads</string>
    <string name="downloads_storage_ask_title">Ask where to download</string>
    <string name="downloads_storage_ask_summary">You will be asked where to save each download</string>
<<<<<<< HEAD
    <string name="downloads_storage_ask_summary_kitkat">You will be asked where to save each download.\nChoose SAF if you want to download to an external SD card</string>
    <string name="downloads_storage_use_saf_title">Use SAF</string>
    <string name="downloads_storage_use_saf_summary">The Storage Access Framework allows downloads to an external SD card.\nNote: some devices are not compatible</string>

=======
    <string name="downloads_storage_ask_summary_kitkat">You will be asked where to save each download.
\nTurn this on if you want download to an external SD card.</string>
>>>>>>> 223ddaa9
</resources><|MERGE_RESOLUTION|>--- conflicted
+++ resolved
@@ -548,13 +548,7 @@
     <string name="pause_downloads">Pause downloads</string>
     <string name="downloads_storage_ask_title">Ask where to download</string>
     <string name="downloads_storage_ask_summary">You will be asked where to save each download</string>
-<<<<<<< HEAD
     <string name="downloads_storage_ask_summary_kitkat">You will be asked where to save each download.\nChoose SAF if you want to download to an external SD card</string>
     <string name="downloads_storage_use_saf_title">Use SAF</string>
     <string name="downloads_storage_use_saf_summary">The Storage Access Framework allows downloads to an external SD card.\nNote: some devices are not compatible</string>
-
-=======
-    <string name="downloads_storage_ask_summary_kitkat">You will be asked where to save each download.
-\nTurn this on if you want download to an external SD card.</string>
->>>>>>> 223ddaa9
 </resources>