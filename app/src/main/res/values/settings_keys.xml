<?xml version="1.0" encoding="utf-8"?>
<resources xmlns:tools="http://schemas.android.com/tools" translatable="false">
    <!-- App versioning -->
    <string name="last_used_preferences_version">last_used_preferences_version</string>

    <!-- Service -->
    <string name="current_service_key">service</string>
    <string name="default_service_value">@string/youtube</string>

    <string name="saved_tabs_key">saved_tabs_key</string>

    <!-- Key values -->
    <string name="download_path_video_key">download_path</string>
    <string name="download_path_audio_key">download_path_audio</string>

    <string name="use_external_video_player_key">use_external_video_player</string>
    <string name="use_external_audio_player_key">use_external_audio_player</string>

    <string name="resume_on_audio_focus_gain_key">resume_on_audio_focus_gain</string>
    <string name="popup_remember_size_pos_key">popup_remember_size_pos_key</string>
    <string name="use_inexact_seek_key">use_inexact_seek_key</string>
    <string name="auto_queue_key">auto_queue_key</string>
    <string name="screen_brightness_key">screen_brightness_key</string>
    <string name="screen_brightness_timestamp_key">screen_brightness_timestamp_key</string>
    <string name="clear_queue_confirmation_key">clear_queue_confirmation_key</string>
    <string name="ignore_hardware_media_buttons_key">ignore_hardware_media_buttons_key</string>

    <string name="popup_saved_width_key">popup_saved_width</string>
    <string name="popup_saved_x_key">popup_saved_x</string>
    <string name="popup_saved_y_key">popup_saved_y</string>

    <string name="seek_duration_key">seek_duration</string>
    <string name="seek_duration_default_value">10000</string>
    <string-array name="seek_duration_description">
        <!--   They are overridden in VideoAudioSettingsFragment.java if the translation
        (seconds) exist. Otherwise this array is picked-->
        <item>5 seconds</item>
        <item>10 seconds</item>
        <item>15 seconds</item>
        <item>20 seconds</item>
        <item>25 seconds</item>
        <item>30 seconds</item>
    </string-array>
    <string-array name="seek_duration_value">
        <item>5000</item>
        <item>10000</item>
        <item>15000</item>
        <item>20000</item>
        <item>25000</item>
        <item>30000</item>
    </string-array>

    <string name="progressive_load_interval_key">progressive_load_interval</string>
    <string name="progressive_load_interval_default_value">64</string>
    <string name="progressive_load_interval_exoplayer_default_value">exoplayer_default</string>
    <string-array name="progressive_load_interval_descriptions">
        <item>1 KiB</item>
        <item>16 KiB</item>
        <item>64 KiB</item>
        <item>256 KiB</item>
        <item>@string/progressive_load_interval_exoplayer_default</item>
    </string-array>
    <string-array name="progressive_load_interval_values">
        <item>1</item>
        <item>16</item>
        <item>@string/progressive_load_interval_default_value</item>
        <item>256</item>
        <item>@string/progressive_load_interval_exoplayer_default_value</item>
    </string-array>

    <string name="minimize_on_exit_key">minimize_on_exit_key</string>
    <string name="minimize_on_exit_value">@string/minimize_on_exit_background_key</string>
    <string name="minimize_on_exit_none_key">minimize_on_exit_none_key</string>
    <string name="minimize_on_exit_background_key">minimize_on_exit_background_key</string>
    <string name="minimize_on_exit_popup_key">minimize_on_exit_popup_key</string>
    <string-array name="minimize_on_exit_action_key">
        <item>@string/minimize_on_exit_none_key</item>
        <item>@string/minimize_on_exit_background_key</item>
        <item>@string/minimize_on_exit_popup_key</item>
    </string-array>
    <string-array name="minimize_on_exit_action_description">
        <item>@string/minimize_on_exit_none_description</item>
        <item>@string/minimize_on_exit_background_description</item>
        <item>@string/minimize_on_exit_popup_description</item>
    </string-array>

    <string name="start_main_player_fullscreen_key">start_main_player_fullscreen_key</string>

    <string name="autoplay_key">autoplay_key</string>
    <string name="autoplay_value">@string/autoplay_wifi_key</string>
    <string name="autoplay_always_key">autoplay_always_key</string>
    <string name="autoplay_wifi_key">autoplay_wifi_key</string>
    <string name="autoplay_never_key">autoplay_never_key</string>
    <string-array name="autoplay_type_key">
        <item>@string/autoplay_always_key</item>
        <item>@string/autoplay_wifi_key</item>
        <item>@string/autoplay_never_key</item>
    </string-array>
    <string-array name="autoplay_type_description">
        <item>@string/always</item>
        <item>@string/wifi_only</item>
        <item>@string/never</item>
    </string-array>

    <string name="seekbar_preview_thumbnail_key">seekbar_preview_thumbnail_key</string>
    <string name="seekbar_preview_thumbnail_high_quality">seekbar_preview_thumbnail_high_quality</string>
    <string name="seekbar_preview_thumbnail_low_quality">seekbar_preview_thumbnail_low_quality</string>
    <string name="seekbar_preview_thumbnail_none">seekbar_preview_thumbnail_none</string>
    <string-array name="seekbar_preview_thumbnail_type_key">
        <item>@string/seekbar_preview_thumbnail_high_quality</item>
        <item>@string/seekbar_preview_thumbnail_low_quality</item>
        <item>@string/seekbar_preview_thumbnail_none</item>
    </string-array>
    <string-array name="seekbar_preview_thumbnail_type_description">
        <item>@string/high_quality_larger</item>
        <item>@string/low_quality_smaller</item>
        <item>@string/dont_show</item>
    </string-array>

    <string name="default_resolution_key">default_resolution</string>
    <string name="default_resolution_value">720p60</string>
    <string name="show_higher_resolutions_key">show_higher_resolutions</string>
    <string name="default_popup_resolution_key">default_popup_resolution</string>
    <string name="default_popup_resolution_value">480p</string>
    <string name="best_resolution_key">best_resolution</string>

    <string-array name="resolution_list_values">
        <item>@string/best_resolution_key</item>
        <item>1080p60</item>
        <item>1080p</item>
        <item>720p60</item>
        <item>720p</item>
        <item>480p</item>
        <item>360p</item>
        <item>240p</item>
        <item>144p</item>
    </string-array>
    <string-array name="resolution_list_description">
        <item>@string/best_resolution</item>
        <item>1080p60</item>
        <item>1080p</item>
        <item>720p60</item>
        <item>720p</item>
        <item>480p</item>
        <item>360p</item>
        <item>240p</item>
        <item>144p</item>
    </string-array>

    <string name="scale_to_square_image_in_notifications_key">scale_to_square_image_in_notifications</string>

    <string name="notification_slot_0_key">notification_slot_0_key</string>
    <string name="notification_slot_1_key" tools:ignore="Typos">notification_slot_1_key</string>
    <string name="notification_slot_2_key">notification_slot_2_key</string>
    <string name="notification_slot_3_key">notification_slot_3_key</string>
    <string name="notification_slot_4_key">notification_slot_4_key</string>

    <string name="notification_slot_compact_0_key">notification_slot_compact_0_key</string>
    <string name="notification_slot_compact_1_key" tools:ignore="Typos">notification_slot_compact_1_key</string>
    <string name="notification_slot_compact_2_key">notification_slot_compact_2_key</string>

    <string name="notification_colorize_key">notification_colorize_key</string>

    <string name="video_mp4_key">video_mp4</string>
    <string name="video_webm_key">video_webm</string>
    <string name="video_3gp_key">video_3gp</string>
    <string name="default_video_format_key">default_video_format</string>
    <string name="default_video_format_value">@string/video_mp4_key</string>
    <string-array name="video_format_description_list">
        <item>MPEG-4</item>
        <item>WebM</item>
        <item>3GP</item>
    </string-array>
    <string-array name="video_format_values_list">
        <item>@string/video_mp4_key</item>
        <item>@string/video_webm_key</item>
        <item>@string/video_3gp_key</item>
    </string-array>

    <string name="default_audio_format_key">default_audio_format</string>
    <string name="default_audio_format_value">@string/audio_m4a_key</string>
    <string name="audio_m4a_key">audio_m4a</string>
    <string name="audio_webm_key">audio_webm</string>
    <string-array name="audio_format_description_list">
        <item>M4A</item>
        <item>WebM</item>
    </string-array>
    <string-array name="audio_format_values_list">
        <item>@string/audio_m4a_key</item>
        <item>@string/audio_webm_key</item>
    </string-array>

<<<<<<< HEAD
    <string name="prefer_original_audio_key">prefer_original_audio</string>
    <string name="prefer_descriptive_audio_key">prefer_descriptive_audio</string>
=======
    <string name="left_gesture_control_key">left_gesture_control</string>
    <string name="default_left_gesture_control_value">@string/brightness_control_key</string>
    <string name="brightness_control_key">brightness_control</string>
    <string name="volume_control_key">volume_control</string>
    <string name="none_control_key">none_control</string>
    <string-array name="left_gesture_control_description">
        <item>@string/brightness</item>
        <item>@string/volume</item>
        <item>@string/none</item>
    </string-array>
    <string-array name="left_gesture_control_values">
        <item>@string/brightness_control_key</item>
        <item>@string/volume_control_key</item>
        <item>@string/none_control_key</item>
    </string-array>

    <string name="right_gesture_control_key">right_gesture_control</string>
    <string name="default_right_gesture_control_value">@string/volume_control_key</string>
    <string-array name="right_gesture_control_description">
        <item>@string/volume</item>
        <item>@string/brightness</item>
        <item>@string/none</item>
    </string-array>
    <string-array name="right_gesture_control_values">
        <item>@string/volume_control_key</item>
        <item>@string/brightness_control_key</item>
        <item>@string/none_control_key</item>
    </string-array>

>>>>>>> 140ea864
    <string name="last_resize_mode">last_resize_mode</string>

    <!-- DEBUG ONLY -->
    <string name="debug_pref_screen_key">debug_pref_screen_key</string>
    <string name="allow_heap_dumping_key">allow_heap_dumping_key</string>
    <string name="show_memory_leaks_key">show_memory_leaks_key</string>
    <string name="allow_disposed_exceptions_key">allow_disposed_exceptions_key</string>
    <string name="show_original_time_ago_key">show_original_time_ago_key</string>
    <string name="disable_media_tunneling_key">disable_media_tunneling_key</string>
    <string name="show_image_indicators_key">show_image_indicators_key</string>
    <string name="show_crash_the_player_key">show_crash_the_player_key</string>
    <string name="check_new_streams_key">check_new_streams</string>
    <string name="crash_the_app_key">crash_the_app_key</string>
    <string name="show_error_snackbar_key">show_error_snackbar_key</string>
    <string name="create_error_notification_key">create_error_notification_key</string>

    <!-- THEMES -->
    <string name="theme_key">theme</string>
    <string name="night_theme_key">night_theme</string>
    <string name="light_theme_key">light_theme</string>
    <string name="dark_theme_key">dark_theme</string>
    <string name="black_theme_key">black_theme</string>
    <string name="auto_device_theme_key">auto_device_theme</string>
    <string name="default_theme_value">@string/auto_device_theme_key</string>
    <string name="default_night_theme_value">@string/dark_theme_key</string>
    <string-array name="theme_values_list">
        <item>@string/light_theme_key</item>
        <item>@string/dark_theme_key</item>
        <item>@string/black_theme_key</item>
        <item>@string/auto_device_theme_key</item>
    </string-array>
    <string-array name="theme_description_list">
        <item>@string/light_theme_title</item>
        <item>@string/dark_theme_title</item>
        <item>@string/black_theme_title</item>
        <item>@string/auto_device_theme_title</item>
    </string-array>
    <string-array name="night_theme_values_list">
        <item>@string/dark_theme_key</item>
        <item>@string/black_theme_key</item>
    </string-array>
    <string-array name="night_theme_description_list">
        <item>@string/dark_theme_title</item>
        <item>@string/black_theme_title</item>
    </string-array>

    <!-- Caption Size -->
    <string name="caption_settings_key">caption_settings_key</string>
    <string name="caption_user_set_key">caption_user_set_key</string>

    <!-- Content & History -->
    <string name="show_search_suggestions_key">show_search_suggestions</string>
    <string name="show_local_search_suggestions_key">show_local_search_suggestions</string>
    <string name="show_remote_search_suggestions_key">show_remote_search_suggestions</string>
    <string-array name="show_search_suggestions_value_list">
        <item>@string/show_local_search_suggestions_key</item>
        <item>@string/show_remote_search_suggestions_key</item>
    </string-array>
    <string-array name="show_search_suggestions_description_list">
        <item>@string/local_search_suggestions</item>
        <item>@string/remote_search_suggestions</item>
    </string-array>
    <string name="playback_adjust_by_semitones_key">playback_adjust_by_semitones_key</string>
    <string name="show_play_with_kodi_key">show_play_with_kodi</string>
    <string name="show_comments_key">show_comments</string>
    <string name="show_next_video_key">show_next_video</string>
    <string name="show_description_key">show_description</string>
    <string name="show_meta_info_key">show_meta_info</string>
    <string name="stream_info_selected_tab_key">stream_info_selected_tab</string>
    <string name="show_hold_to_append_key">show_hold_to_append</string>
    <string name="content_language_key">content_language</string>
    <string name="peertube_instance_setup_key">peertube_instance_setup</string>
    <string name="peertube_selected_instance_key">peertube_selected_instance</string>
    <string name="peertube_instance_list_key">peertube_instance_list</string>
    <string name="content_country_key">content_country</string>
    <string name="show_age_restricted_content">show_age_restricted_content</string>
    <string name="youtube_restricted_mode_enabled">youtube_restricted_mode_enabled</string>
    <string name="enable_search_history_key">enable_search_history</string>
    <string name="enable_watch_history_key">enable_watch_history</string>
    <string name="main_page_content_key">main_page_content</string>
    <string name="enable_playback_resume_key">enable_playback_resume</string>
    <string name="enable_playback_state_lists_key">enable_playback_state_lists</string>
    <string name="adjustment_step_key">adjustment_step_key</string>
    <string name="playback_unhook_key">playback_unhook_key</string>
    <string name="playback_speed_key">playback_speed_key</string>
    <string name="playback_pitch_key">playback_pitch_key</string>
    <string name="playback_skip_silence_key">playback_skip_silence_key</string>

    <string name="app_language_key">app_language_key</string>

    <string name="feed_update_threshold_key">feed_update_threshold_key</string>
    <string name="feed_update_threshold_default_value">300</string>
    <string name="feed_show_watched_items_key">feed_show_played_items</string>
    <string name="feed_show_partially_watched_items_key">feed_show_partially_watched_items</string>
    <string name="feed_show_future_items_key">feed_show_future_items</string>

    <string name="show_thumbnail_key">show_thumbnail_key</string>

    <!-- Values will be localized in runtime -->
    <string-array name="feed_update_threshold_options">
        <item>@string/feed_update_threshold_option_always_update</item>
        <item>5 minutes</item>
        <item>15 minutes</item>
        <item>1 hour</item>
        <item>6 hours</item>
        <item>12 hours</item>
        <item>1 day</item>
    </string-array>
    <!-- Threshold values in seconds -->
    <string-array name="feed_update_threshold_values">
        <item>0</item>
        <item>300</item>
        <item>900</item>
        <item>3600</item>
        <item>21600</item>
        <item>43200</item>
        <item>86400</item>
    </string-array>
    <string name="feed_use_dedicated_fetch_method_key">feed_use_dedicated_fetch_method</string>

    <string name="import_export_data_path">import_export_data_path</string>
    <string name="import_data">import_data</string>
    <string name="export_data">export_data</string>

    <string name="clear_cookie_key">clear_cookie</string>

    <string name="download_thumbnail_key">download_thumbnail_key</string>

    <string name="metadata_cache_wipe_key">cache_wipe_key</string>
    <string name="clear_views_history_key">clear_play_history</string>
    <string name="clear_playback_states_key">clear_playback_states</string>
    <string name="clear_search_history_key">clear_search_history</string>

    <string name="last_used_download_type">@string/last_download_type_video_key</string>
    <string name="last_download_type_video_key">last_dl_type_video</string>
    <string name="last_download_type_audio_key">last_dl_type_audio</string>
    <string name="last_download_type_subtitle_key">last_dl_type_subtitle</string>

    <string name="downloads_storage_ask">downloads_storage_ask</string>
    <string name="storage_use_saf">storage_use_saf</string>

    <!-- FileName Downloads  -->
    <string name="settings_file_charset_key">file_rename_charset</string>
    <string name="settings_file_replacement_character_key">file_replacement_character</string>
    <string name="settings_file_replacement_character_default_value">_</string>


    <string name="charset_letters_and_digits_value">CHARSET_LETTERS_AND_DIGITS</string>
    <string name="charset_most_special_value">CHARSET_MOST_SPECIAL</string>

    <string-array name="settings_filename_charset">
        <item>@string/charset_letters_and_digits_value</item>
        <item>@string/charset_most_special_value</item>
    </string-array>

    <string-array name="settings_filename_charset_name">
        <item>@string/charset_letters_and_digits</item>
        <item>@string/charset_most_special_characters</item>
    </string-array>

    <string name="default_file_charset_value">@string/charset_most_special_value</string>

    <string name="downloads_maximum_retry">downloads_max_retry</string>
    <string name="downloads_maximum_retry_default">3</string>
    <string-array name="downloads_maximum_retry_list">
        <item translatable="true">@string/minimize_on_exit_none_description</item>
        <item>1</item>
        <item>2</item>
        <item>3</item>
        <item>4</item>
        <item>5</item>
        <item>7</item>
        <item>10</item>
        <item>15</item>
    </string-array>

    <string name="downloads_cross_network">cross_network_downloads</string>
    <string name="downloads_queue_limit">downloads_queue_limit</string>

    <string name="default_download_threads">default_download_threads</string>

    <!-- Preferred action on open (open from external app) -->
    <string name="preferred_open_action_key">preferred_open_action_key</string>
    <string name="preferred_open_action_default">@string/always_ask_open_action_key</string>
    <string name="preferred_open_action_last_selected_key">preferred_open_action_last_selected</string>

    <string name="show_info_key">show_info</string>
    <string name="video_player_key">video_player</string>
    <string name="background_player_key">background_player</string>
    <string name="popup_player_key">popup_player</string>
    <string name="download_key">download</string>
    <string name="add_to_playlist_key">add_to_playlist</string>
    <string name="always_ask_open_action_key">always_ask_player</string>

    <string-array name="preferred_open_action_description_list">
        <item>@string/show_info</item>
        <item>@string/video_player</item>
        <item>@string/background_player</item>
        <item>@string/popup_player</item>
        <item>@string/download</item>
        <item>@string/add_to_playlist</item>
        <item>@string/always_ask_open_action</item>
    </string-array>
    <string-array name="preferred_open_action_values_list">
        <item>@string/show_info_key</item>
        <item>@string/video_player_key</item>
        <item>@string/background_player_key</item>
        <item>@string/popup_player_key</item>
        <item>@string/download_key</item>
        <item>@string/add_to_playlist_key</item>
        <item>@string/always_ask_open_action_key</item>
    </string-array>

    <!-- Updates -->
    <string name="update_app_key">update_app_key</string>
    <string name="manual_update_key">manual_update_key</string>
    <string name="update_pref_screen_key">update_pref_screen_key</string>
    <string name="update_expiry_key">update_expiry_key</string>

    <!-- Localizations   -->
    <string name="default_localization_key">system</string>
    <!-- alternatively, load these from some local android data store -->
    <string-array name="language_codes">
        <item>@string/default_localization_key</item>
        <item>af</item>
        <item>az</item>
        <item>id</item>
        <item>ms</item>
        <item>ca</item>
        <item>cs</item>
        <item>da</item>
        <item>de</item>
        <item>et</item>
        <item>en-GB</item>
        <item>en</item>
        <item>es</item>
        <item>es-419</item>
        <item>eu</item>
        <item>fil</item>
        <item>fr</item>
        <item>fr-CA</item>
        <item>gl</item>
        <item>hr</item>
        <item>zu</item>
        <item>is</item>
        <item>it</item>
        <item>sw</item>
        <item>lt</item>
        <item>hu</item>
        <item>nl</item>
        <item>no</item>
        <item>nn</item>
        <item>uz</item>
        <item>or</item>
        <item>pl</item>
        <item>pt-PT</item>
        <item>pt</item>
        <item>ro</item>
        <item>sq</item>
        <item>sk</item>
        <item>sl</item>
        <item>fi</item>
        <item>sv</item>
        <item>bo</item>
        <item>vi</item>
        <item>tr</item>
        <item>bg</item>
        <item>ky</item>
        <item>mk</item>
        <item>mn</item>
        <item>ru</item>
        <item>sr</item>
        <item>uk</item>
        <item>el</item>
        <item>hy</item>
        <item>iw</item>
        <item>ur</item>
        <item>ar</item>
        <item>fa</item>
        <item>ne</item>
        <item>mr</item>
        <item>hi</item>
        <item>bn</item>
        <item>pa</item>
        <item>gu</item>
        <item>ta</item>
        <item>te</item>
        <item>kn</item>
        <item>ml</item>
        <item>si</item>
        <item>th</item>
        <item>lo</item>
        <item>my</item>
        <item>ka</item>
        <item>am</item>
        <item>km</item>
        <item>zh-CN</item>
        <item>zh-TW</item>
        <item>zh-HK</item>
        <item>ja</item>
        <item>ko</item>
    </string-array>
    <string-array name="language_names">
        <item>@string/systems_language</item>
        <item>Afrikaans</item>
        <item>Azərbaycanca</item>
        <item>Bahasa Indonesia</item>
        <item>Bahasa Malaysia</item>
        <item>Català</item>
        <item>Čeština</item>
        <item>Dansk</item>
        <item>Deutsch</item>
        <item>Eesti</item>
        <item>English (UK)</item>
        <item>English (US)</item>
        <item>Español (España)</item>
        <item>Español (Latinoamérica)</item>
        <item>Euskara</item>
        <item>Filipino</item>
        <item>Français</item>
        <item>Français (Canada)</item>
        <item>Galego</item>
        <item>Hrvatski</item>
        <item>IsiZulu</item>
        <item>Íslenska</item>
        <item>Italiano</item>
        <item>Kiswahili</item>
        <item>Lietuvių</item>
        <item>Magyar</item>
        <item>Nederlands</item>
        <item>Norsk</item>
        <item>Nynorsk</item>
        <item>O‘zbek</item>
        <item>ଓଡ଼ିଆ</item>
        <item>Polski</item>
        <item>Português</item>
        <item>Português (Brasil)</item>
        <item>Română</item>
        <item>Shqip</item>
        <item>Slovenčina</item>
        <item>Slovenščina</item>
        <item>Suomi</item>
        <item>Svenska</item>
        <item>Tibetan བོད་སྐད།</item>
        <item>Tiếng Việt</item>
        <item>Türkçe</item>
        <item>Български</item>
        <item>Кыргызча</item>
        <item>Македонски</item>
        <item>Монгол</item>
        <item>Русский</item>
        <item>Српски</item>
        <item>Українська</item>
        <item>Ελληνικά</item>
        <item>Հայերեն</item>
        <item>עברית</item>
        <item>اردو</item>
        <item>العربية</item>
        <item>فارسی</item>
        <item>नेपाली</item>
        <item>मराठी</item>
        <item>हिन्दी</item>
        <item>বাংলা</item>
        <item>ਪੰਜਾਬੀ</item>
        <item>ગુજરાતી</item>
        <item>தமிழ்</item>
        <item>తెలుగు</item>
        <item>ಕನ್ನಡ</item>
        <item>മലയാളം</item>
        <item>සිංහල</item>
        <item>ภาษาไทย</item>
        <item>ລາວ</item>
        <item>ဗမာ</item>
        <item>ქართული</item>
        <item>አማርኛ</item>
        <item>ខ្មែរ</item>
        <item>中文 (简体)</item>
        <item>中文 (繁體)</item>
        <item>中文 (香港)</item>
        <item>日本語</item>
        <item>한국어</item>
    </string-array>


    <string-array name="country_names">
        <item>@string/systems_language</item>
        <item>Afghanistan</item>
        <item>Aland Islands</item>
        <item>Albania</item>
        <item>Algeria</item>
        <item>American Samoa</item>
        <item>Andorra</item>
        <item>Angola</item>
        <item>Anguilla</item>
        <item>Antartica</item>
        <item>Antigua and Barbuda</item>
        <item>Argentina</item>
        <item>Armenia</item>
        <item>Aruba</item>
        <item>Australia</item>
        <item>Austria</item>
        <item>Azerbaijan</item>
        <item>Bahamas</item>
        <item>Bahrain</item>
        <item>Bangladesh</item>
        <item>Barbados</item>
        <item>Belarus</item>
        <item>Belgium</item>
        <item>Belize</item>
        <item>Benin</item>
        <item>Bermuda</item>
        <item>Bhutan</item>
        <item>Bolivia</item>
        <item>Bosnia and Herzegovina</item>
        <item>Botswana</item>
        <item>Bouvet Island</item>
        <item>Brazil</item>
        <item>British Virgin Islands</item>
        <item>British Indian Ocean Territory</item>
        <item>Brunei Darussalam</item>
        <item>Bulgaria</item>
        <item>Burkina Faso</item>
        <item>Burundi</item>
        <item>Cambodia</item>
        <item>Cameroon</item>
        <item>Canada</item>
        <item>Cape Verde</item>
        <item>Cayman Islands</item>
        <item>Central African Republic</item>
        <item>Chad</item>
        <item>Chile</item>
        <item>China</item>
        <item>Hong Kong (China)</item>
        <item>Macao (China)</item>
        <item>Christmas Island</item>
        <item>Cocos (Keeling) Islands</item>
        <item>Colombia</item>
        <item>Comoros</item>
        <item>Brazzaville (Congo)</item>
        <item>Kinshasa (Congo)</item>
        <item>Cook Islands</item>
        <item>Costa Rica</item>
        <item>Côte d\'Ivoire</item>
        <item>Croatia</item>
        <item>Cuba</item>
        <item>Cyprus</item>
        <item>Czech Republic</item>
        <item>Denmark</item>
        <item>Djibouti</item>
        <item>Dominica</item>
        <item>Dominican Republic</item>
        <item>Ecuador</item>
        <item>Egypt</item>
        <item>El Salvador</item>
        <item>Equatorial Guinea</item>
        <item>Eritrea</item>
        <item>Estonia</item>
        <item>Ethiopia</item>
        <item>Falkland Islands (Malvinas)</item>
        <item>Faroe Islands</item>
        <item>Fiji</item>
        <item>Finland</item>
        <item>France</item>
        <item>French Guiana</item>
        <item>French Polynesia</item>
        <item>French Southern Territories</item>
        <item>Gabon</item>
        <item>Gambia</item>
        <item>Georgia</item>
        <item>Germany</item>
        <item>Ghana</item>
        <item>Gibraltar</item>
        <item>Greece</item>
        <item>Greenland</item>
        <item>Grenada</item>
        <item>Guadeloupe</item>
        <item>Guam</item>
        <item>Guatemala</item>
        <item>Guernsey</item>
        <item>Guinea</item>
        <item>Guinea-Bissau</item>
        <item>Guyana</item>
        <item>Haiti</item>
        <item>Heard and McDonald Islands</item>
        <item>Holy See (Vatican City State)</item>
        <item>Honduras</item>
        <item>Hungary</item>
        <item>Iceland</item>
        <item>India</item>
        <item>Indonesia</item>
        <item>Iran</item>
        <item>Iraq</item>
        <item>Ireland</item>
        <item>Isle of Man</item>
        <item>Israel</item>
        <item>Italy</item>
        <item>Jamaica</item>
        <item>Japan</item>
        <item>Jersey</item>
        <item>Jordan</item>
        <item>Kazakhstan</item>
        <item>Kenya</item>
        <item>Kiribati</item>
        <item>North Korea</item>
        <item>South Korea</item>
        <item>Kuwait</item>
        <item>Kyrgyzstan</item>
        <item>Lao</item>
        <item>Latvia</item>
        <item>Lebanon</item>
        <item>Lesotho</item>
        <item>Liberia</item>
        <item>Libya</item>
        <item>Liechtenstein</item>
        <item>Lithuania</item>
        <item>Luxembourg</item>
        <item>Macedonia</item>
        <item>Madagascar</item>
        <item>Malawi</item>
        <item>Malaysia</item>
        <item>Maldives</item>
        <item>Mali</item>
        <item>Malta</item>
        <item>Marshall Islands</item>
        <item>Martinique</item>
        <item>Mauritania</item>
        <item>Mauritius</item>
        <item>Mayotte</item>
        <item>Mexico</item>
        <item>Micronesia</item>
        <item>Moldova</item>
        <item>Monaco</item>
        <item>Mongolia</item>
        <item>Montenegro</item>
        <item>Montserrat</item>
        <item>Morocco</item>
        <item>Mozambique</item>
        <item>Myanmar</item>
        <item>Namibia</item>
        <item>Nauru</item>
        <item>Nepal</item>
        <item>Netherlands</item>
        <item>Netherlands Antilles</item>
        <item>New Caledonia</item>
        <item>New Zealand</item>
        <item>Nicaragua</item>
        <item>Niger</item>
        <item>Nigeria</item>
        <item>Niue</item>
        <item>Norfolk Island</item>
        <item>Northern Mariana Islands</item>
        <item>Norway</item>
        <item>Oman</item>
        <item>Pakistan</item>
        <item>Palau</item>
        <item>Palestine</item>
        <item>Panama</item>
        <item>Papua New Guinea</item>
        <item>Paraguay</item>
        <item>Peru</item>
        <item>Philippines</item>
        <item>Pitcairn</item>
        <item>Poland</item>
        <item>Portugal</item>
        <item>Puerto Rico</item>
        <item>Qatar</item>
        <item>Réunion</item>
        <item>Romania</item>
        <item>Russian Federation</item>
        <item>Rwanda</item>
        <item>Saint Barthélemy</item>
        <item>Saint Helena</item>
        <item>Saint Kitts and Nevis</item>
        <item>Saint Lucia</item>
        <item>Saint Martin</item>
        <item>Saint Pierre and Miquelon</item>
        <item>Saint Vincent and Grenadines</item>
        <item>Samoa</item>
        <item>San Marino</item>
        <item>Sao Tome and Principe</item>
        <item>Saudi Arabia</item>
        <item>Senegal</item>
        <item>Serbia</item>
        <item>Seychelles</item>
        <item>Sierra Leone</item>
        <item>Singapore</item>
        <item>Slovakia</item>
        <item>Slovenia</item>
        <item>Solomon Islands</item>
        <item>Somalia</item>
        <item>South Africa</item>
        <item>South Georgia and South Sandwich Islands</item>
        <item>South Sudan</item>
        <item>Spain</item>
        <item>Sri Lanka</item>
        <item>Sudan</item>
        <item>Suriname</item>
        <item>Svalbard and Jan Mayen Islands</item>
        <item>Swaziland</item>
        <item>Sweden</item>
        <item>Switzerland</item>
        <item>Syrian Arab Republic (Syria)</item>
        <item>Taiwan</item>
        <item>Tajikistan</item>
        <item>Tanzania</item>
        <item>Thailand</item>
        <item>Timor Leste</item>
        <item>Togo</item>
        <item>Tokelau</item>
        <item>Tonga</item>
        <item>Trinidad and Tobago</item>
        <item>Tunisia</item>
        <item>Turkey</item>
        <item>Turkmenistan</item>
        <item>Turks and Caicos Islands</item>
        <item>Tuvalu</item>
        <item>Uganda</item>
        <item>Ukraine</item>
        <item>United Arab Emirates</item>
        <item>United Kingdom</item>
        <item>United States</item>
        <item>Minor Outlying Islands</item>
        <item>Uruguay</item>
        <item>Uzbekistan</item>
        <item>Vanuatu</item>
        <item>Venezuela (Bolivarian Republic)</item>
        <item>Vietnam</item>
        <item>Virgin Islands</item>
        <item>Wallis and Futuna Islands</item>
        <item>Western Sahara</item>
        <item>Yemen</item>
        <item>Zambia</item>
        <item>Zimbabwe</item>
    </string-array>

    <string-array name="country_codes">
        <item>@string/default_localization_key</item>
        <item>AF</item>
        <item>AX</item>
        <item>AL</item>
        <item>DZ</item>
        <item>AS</item>
        <item>AD</item>
        <item>AO</item>
        <item>AI</item>
        <item>AQ</item>
        <item>AG</item>
        <item>AR</item>
        <item>AM</item>
        <item>AW</item>
        <item>AU</item>
        <item>AT</item>
        <item>AZ</item>
        <item>BS</item>
        <item>BH</item>
        <item>BD</item>
        <item>BB</item>
        <item>BY</item>
        <item>BE</item>
        <item>BZ</item>
        <item>BJ</item>
        <item>BM</item>
        <item>BT</item>
        <item>BO</item>
        <item>BA</item>
        <item>BW</item>
        <item>BV</item>
        <item>BR</item>
        <item>VG</item>
        <item>IO</item>
        <item>BN</item>
        <item>BG</item>
        <item>BF</item>
        <item>BI</item>
        <item>KH</item>
        <item>CM</item>
        <item>CA</item>
        <item>CV</item>
        <item>KY</item>
        <item>CF</item>
        <item>TD</item>
        <item>CL</item>
        <item>CN</item>
        <item>HK</item>
        <item>MO</item>
        <item>CX</item>
        <item>CC</item>
        <item>CO</item>
        <item>KM</item>
        <item>CG</item>
        <item>CD</item>
        <item>CK</item>
        <item>CR</item>
        <item>CI</item>
        <item>HR</item>
        <item>CU</item>
        <item>CY</item>
        <item>CZ</item>
        <item>DK</item>
        <item>DJ</item>
        <item>DM</item>
        <item>DO</item>
        <item>EC</item>
        <item>EG</item>
        <item>SV</item>
        <item>GQ</item>
        <item>ER</item>
        <item>EE</item>
        <item>ET</item>
        <item>FK</item>
        <item>FO</item>
        <item>FJ</item>
        <item>FI</item>
        <item>FR</item>
        <item>GF</item>
        <item>PF</item>
        <item>TF</item>
        <item>GA</item>
        <item>GM</item>
        <item>GE</item>
        <item>DE</item>
        <item>GH</item>
        <item>GI</item>
        <item>GR</item>
        <item>GL</item>
        <item>GD</item>
        <item>GP</item>
        <item>GU</item>
        <item>GT</item>
        <item>GG</item>
        <item>GN</item>
        <item>GW</item>
        <item>GY</item>
        <item>HT</item>
        <item>HM</item>
        <item>VA</item>
        <item>HN</item>
        <item>HU</item>
        <item>IS</item>
        <item>IN</item>
        <item>ID</item>
        <item>IR</item>
        <item>IQ</item>
        <item>IE</item>
        <item>IM</item>
        <item>IL</item>
        <item>IT</item>
        <item>JM</item>
        <item>JP</item>
        <item>JE</item>
        <item>JO</item>
        <item>KZ</item>
        <item>KE</item>
        <item>KI</item>
        <item>KP</item>
        <item>KR</item>
        <item>KW</item>
        <item>KG</item>
        <item>LA</item>
        <item>LV</item>
        <item>LB</item>
        <item>LS</item>
        <item>LR</item>
        <item>LY</item>
        <item>LI</item>
        <item>LT</item>
        <item>LU</item>
        <item>MK</item>
        <item>MG</item>
        <item>MW</item>
        <item>MY</item>
        <item>MV</item>
        <item>ML</item>
        <item>MT</item>
        <item>MH</item>
        <item>MQ</item>
        <item>MR</item>
        <item>MU</item>
        <item>YT</item>
        <item>MX</item>
        <item>FM</item>
        <item>MD</item>
        <item>MC</item>
        <item>MN</item>
        <item>ME</item>
        <item>MS</item>
        <item>MA</item>
        <item>MZ</item>
        <item>MM</item>
        <item>NA</item>
        <item>NR</item>
        <item>NP</item>
        <item>NL</item>
        <item>AN</item>
        <item>NC</item>
        <item>NZ</item>
        <item>NI</item>
        <item>NE</item>
        <item>NG</item>
        <item>NU</item>
        <item>NF</item>
        <item>MP</item>
        <item>NO</item>
        <item>OM</item>
        <item>PK</item>
        <item>PW</item>
        <item>PS</item>
        <item>PA</item>
        <item>PG</item>
        <item>PY</item>
        <item>PE</item>
        <item>PH</item>
        <item>PN</item>
        <item>PL</item>
        <item>PT</item>
        <item>PR</item>
        <item>QA</item>
        <item>RE</item>
        <item>RO</item>
        <item>RU</item>
        <item>RW</item>
        <item>BL</item>
        <item>SH</item>
        <item>KN</item>
        <item>LC</item>
        <item>MF</item>
        <item>PM</item>
        <item>VC</item>
        <item>WS</item>
        <item>SM</item>
        <item>ST</item>
        <item>SA</item>
        <item>SN</item>
        <item>RS</item>
        <item>SC</item>
        <item>SL</item>
        <item>SG</item>
        <item>SK</item>
        <item>SI</item>
        <item>SB</item>
        <item>SO</item>
        <item>ZA</item>
        <item>GS</item>
        <item>SS</item>
        <item>ES</item>
        <item>LK</item>
        <item>SD</item>
        <item>SR</item>
        <item>SJ</item>
        <item>SZ</item>
        <item>SE</item>
        <item>CH</item>
        <item>SY</item>
        <item>TW</item>
        <item>TJ</item>
        <item>TZ</item>
        <item>TH</item>
        <item>TL</item>
        <item>TG</item>
        <item>TK</item>
        <item>TO</item>
        <item>TT</item>
        <item>TN</item>
        <item>TR</item>
        <item>TM</item>
        <item>TC</item>
        <item>TV</item>
        <item>UG</item>
        <item>UA</item>
        <item>AE</item>
        <item>GB</item>
        <item>US</item>
        <item>UM</item>
        <item>UY</item>
        <item>UZ</item>
        <item>VU</item>
        <item>VE</item>
        <item>VN</item>
        <item>VI</item>
        <item>WF</item>
        <item>EH</item>
        <item>YE</item>
        <item>ZM</item>
        <item>ZW</item>
    </string-array>

    <!--The next two arrays are set to change the app language-->
    <string-array name="app_language_code">
        <item>@string/default_localization_key</item>
        <item>ace</item>
        <item>ar</item>
        <item>ar-ly</item>
        <item>az</item>
        <item>ast</item>
        <item>be</item>
        <item>ber</item>
        <item>bg</item>
        <item>bn</item>
        <item>bn-bd</item>
        <item>bn-in</item>
        <item>ca</item>
        <item>ckb</item>
        <item>cs</item>
        <item>da</item>
        <item>de</item>
        <item>el</item>
        <item>en</item>
        <item>eo</item>
        <item>es</item>
        <item>et</item>
        <item>eu</item>
        <item>fa</item>
        <item>fi</item>
        <item>fil</item>
        <item>fr</item>
        <item>gl</item>
        <item>he</item>
        <item>hi</item>
        <item>hr</item>
        <item>hu</item>
        <item>hy</item>
        <item>ia</item>
        <item>in</item>
        <item>is</item>
        <item>it</item>
        <item>ja</item>
        <item>jv</item>
        <item>kab</item>
        <item>kmr</item>
        <item>ko</item>
        <item>ku</item>
        <item>lt</item>
        <item>lv</item>
        <item>mk</item>
        <item>ml</item>
        <item>ms</item>
        <item>nb-no</item>
        <item>ne</item>
        <item>nl</item>
        <item>nl-be</item>
        <item>oc</item>
        <item>or</item>
        <item>pa</item>
        <item>pl</item>
        <item>pt</item>
        <item>pt-br</item>
        <item>pt-pt</item>
        <item>ro</item>
        <item>ru</item>
        <item>sat</item>
        <item>sc</item>
        <item>sk</item>
        <item>sl</item>
        <item>so</item>
        <item>sq</item>
        <item>sr</item>
        <item>sv</item>
        <item>ta</item>
        <item>te</item>
        <item>th</item>
        <item>tr</item>
        <item>tzm</item>
        <item>uk</item>
        <item>ur</item>
        <item>uz</item>
        <item>vi</item>
        <item>zh-cn</item>
        <item>zh-hk</item>
        <item>zh-tw</item>
    </string-array>
    <string-array name="app_language_name">
        <item>@string/systems_language</item>
        <item>Basa Acèh</item>
        <item>العربية</item>
        <item>العربية (ليبيا)</item>
        <item>Azərbaycanca</item>
        <item>Asturianu</item>
        <item>Беларуская</item>
        <item>ⵜⴰⵎⴰⵣⵉⵖⵜ</item>
        <item>български език</item>
        <item>বাংলা</item>
        <item>বাংলা (বাংলাদেশ)</item>
        <item>বাংলা (भारत)</item>
        <item>Català</item>
        <item>کوردیی سۆرانی</item>
        <item>Čeština</item>
        <item>Dansk</item>
        <item>Deutsch</item>
        <item>Ελληνικά</item>
        <item>English</item>
        <item>Esperanto</item>
        <item>Español</item>
        <item>Eesti keel</item>
        <item>Euskara</item>
        <item>فارسی</item>
        <item>Suomen kieli</item>
        <item>Wikang Filipino</item>
        <item>Français</item>
        <item>Galego</item>
        <item>עברית</item>
        <item>हिन्दी</item>
        <item>Hrvatski</item>
        <item>magyar</item>
        <item>Հայերեն</item>
        <item>Interlingua</item>
        <item>Bahasa Indonesia</item>
        <item>Íslenska</item>
        <item>Italiano</item>
        <item>日本語</item>
        <item>ꦧꦱꦗꦮ</item>
        <item>Taqbaylit</item>
        <item>Kurmancî</item>
        <item>한국어</item>
        <item>کوردی</item>
        <item>Lietuvių kalba</item>
        <item>latviski</item>
        <item>македонски јазик</item>
        <item>മലയാളം</item>
        <item>Bahasa Melayu</item>
        <item>Norsk bokmål</item>
        <item>Nनेपाली</item>
        <item>Nederlands (NL)</item>
        <item>Nederlands (BE)</item>
        <item>Occitan</item>
        <item>ଓଡ଼ିଆ</item>
        <item>ਪੰਜਾਬੀ</item>
        <item>Polski</item>
        <item>Português</item>
        <item>Português (BR)</item>
        <item>Português (PT)</item>
        <item>Română</item>
        <item>Pусский</item>
        <item>ᱥᱟᱱᱛᱟᱲᱤ</item>
        <item>sardu</item>
        <item>Slovenčina</item>
        <item>Slovenščina</item>
        <item>Soomaali</item>
        <item>Shqip</item>
        <item>Српски</item>
        <item>Svenska</item>
        <item>தமிழ்</item>
        <item>తెలుగు</item>
        <item>ไทย</item>
        <item>Türkçe</item>
        <item>Tamaziɣt</item>
        <item>українська мова</item>
        <item>اردو</item>
        <item>O‘zbek</item>
        <item>Tiếng Việt</item>
        <item>简体中文</item>
        <item>繁體中文（廣東話）</item>
        <item>正體中文</item>
    </string-array>

    <!-- Limit mobile data usage  -->
    <string name="limit_mobile_data_usage_key">limit_mobile_data_usage</string>
    <string name="limit_data_usage_none_key">limit_data_usage_none</string>
    <string name="limit_mobile_data_usage_value">@string/limit_data_usage_none_key</string>
    <string-array name="limit_data_usage_values_list">
        <item>@string/limit_data_usage_none_key</item>
        <item>1080p60</item>
        <item>1080p</item>
        <item>720p60</item>
        <item>720p</item>
        <item>480p</item>
        <item>360p</item>
        <item>240p</item>
        <item>144p</item>
    </string-array>

    <string name="list_view_mode_key">list_view_mode</string>
    <string name="list_view_mode_value">@string/list_view_mode_auto_key</string>

    <!-- TODO: Use these across the app instead of hardcoding it -->
    <string name="list_view_mode_auto_key">auto</string>
    <string name="list_view_mode_list_key">list</string>
    <string name="list_view_mode_grid_key">grid</string>
    <string name="list_view_mode_card_key">card</string>

    <string-array name="list_view_mode_values">
        <item>@string/list_view_mode_auto_key</item>
        <item>@string/list_view_mode_list_key</item>
        <item>@string/list_view_mode_grid_key</item>
        <item>@string/list_view_mode_card_key</item>
    </string-array>
    <string-array name="list_view_mode_description">
        <item>@string/auto</item>
        <item>@string/list</item>
        <item>@string/grid</item>
        <item>@string/card</item>
    </string-array>

    <string name="tablet_mode_key">tablet_mode</string>

    <string name="tablet_mode_auto_key">auto</string>
    <string name="tablet_mode_on_key">on</string>
    <string name="tablet_mode_off_key">off</string>
    <string-array name="tablet_mode_values">
        <item>@string/tablet_mode_auto_key</item>
        <item>@string/tablet_mode_on_key</item>
        <item>@string/tablet_mode_off_key</item>
    </string-array>
    <string-array name="tablet_mode_description">
        <item>@string/auto</item>
        <item>@string/on</item>
        <item>@string/off</item>
    </string-array>

    <string name="recaptcha_cookies_key">recaptcha_cookies_key</string>

    <string name="enable_streams_notifications">enable_streams_notifications</string>
    <string name="streams_notifications_interval_key">streams_notifications_interval</string>
    <string name="streams_notifications_interval_default">14400</string>
    <!-- Values will be localized in runtime -->
    <string-array name="streams_notifications_interval_description">
        <item>15 minutes</item>
        <item>30 minutes</item>
        <item>1 hour</item>
        <item>2 hours</item>
        <item>4 hours</item>
        <item>12 hours</item>
        <item>1 day</item>
    </string-array>
    <!-- Notifications check frequency in seconds -->
    <string-array name="streams_notifications_interval_values">
        <item>900</item>
        <item>1800</item>
        <item>3600</item>
        <item>7200</item>
        <item>14400</item>
        <item>43200</item>
        <item>86400</item>
    </string-array>
    <string name="streams_notifications_network_key">streams_notifications_network</string>
    <string name="streams_notifications_network_any">any</string>
    <string name="streams_notifications_network_wifi">wifi</string>
    <string name="streams_notifications_network_default">@string/streams_notifications_network_wifi</string>
    <string-array name="streams_notifications_network_values">
        <item>@string/streams_notifications_network_any</item>
        <item>@string/streams_notifications_network_wifi</item>
    </string-array>
    <string-array name="streams_notifications_network_description">
        <item>@string/any_network</item>
        <item>@string/wifi_only</item>
    </string-array>
    <string name="streams_notifications_channels_key">streams_notifications_channels</string>
    <string name="player_notification_screen_key">player_notification_screen</string>
</resources><|MERGE_RESOLUTION|>--- conflicted
+++ resolved
@@ -190,10 +190,6 @@
         <item>@string/audio_webm_key</item>
     </string-array>
 
-<<<<<<< HEAD
-    <string name="prefer_original_audio_key">prefer_original_audio</string>
-    <string name="prefer_descriptive_audio_key">prefer_descriptive_audio</string>
-=======
     <string name="left_gesture_control_key">left_gesture_control</string>
     <string name="default_left_gesture_control_value">@string/brightness_control_key</string>
     <string name="brightness_control_key">brightness_control</string>
@@ -223,7 +219,8 @@
         <item>@string/none_control_key</item>
     </string-array>
 
->>>>>>> 140ea864
+    <string name="prefer_original_audio_key">prefer_original_audio</string>
+    <string name="prefer_descriptive_audio_key">prefer_descriptive_audio</string>
     <string name="last_resize_mode">last_resize_mode</string>
 
     <!-- DEBUG ONLY -->
