<?xml version="1.0" encoding="utf-8"?>
<resources>
    <string name="view_count_text">%1$s de visualizaciones</string>
    <string name="upload_date_text">Publicado el %1$s</string>
    <string name="no_player_found">No se encontró ningún reproductor de vídeo. ¿Desea instalar VLC?</string>
    <string name="install">Instalar</string>
    <string name="cancel">Cancelar</string>
    <string name="open_in_browser">Abrir en el navegador</string>
    <string name="share">Compartir</string>
    <string name="download">Descargar</string>
    <string name="search">Buscar</string>
    <string name="settings">Ajustes</string>
    <string name="did_you_mean">¿Quiso decir: %1$s?</string>
    <string name="share_dialog_title">Compartir con</string>
    <string name="choose_browser">Elegir navegador</string>
    <string name="screen_rotation">rotación</string>
    <string name="download_path_title">Ruta de descarga de vídeo</string>
    <string name="download_path_summary">Ruta para almacenar los vídeos descargados</string>
    <string name="download_path_dialog_title">Introducir directorio de descargas para vídeos</string>
    <string name="default_resolution_title">Resolución por defecto de vídeo</string>
    <string name="play_with_kodi_title">Reproducir con Kodi</string>
    <string name="kore_not_found">Aplicación Kore no encontrada. ¿Instalarla?</string>
    <string name="show_play_with_kodi_title">Mostrar opción \"Reproducir con Kodi\"</string>
    <string name="show_play_with_kodi_summary">Mostrar una opción para reproducir vídeo con Kodi Media Center</string>
    <string name="play_audio">Audio</string>
    <string name="default_audio_format_title">Formato de audio por defecto</string>
    <string name="download_dialog_title">Descargar</string>
    <string name="next_video_title">Siguiente</string>
    <string name="url_not_supported_toast">URL no soportada</string>
    <string name="use_external_video_player_title">Usar reproductor de vídeo externo</string>
    <string name="use_external_audio_player_title">Usar reproductor de audio externo</string>

    <string name="theme_title">Tema</string>
    <string name="dark_theme_title">Oscuro</string>
    <string name="light_theme_title">Claro</string>

    <string name="settings_category_appearance_title">Apariencia</string>
    <string name="settings_category_other_title">Otros</string>
    <string name="background_player_playing_toast">Reproduciendo en segundo plano</string>
    <string name="content_not_available">Contenido no disponible</string>
    <string name="use_tor_title">Usar Tor</string>
    <string name="use_tor_summary">(Experimental) Forzar la descarga a través de Tor para una mayor privacidad (transmisión de vídeos aún no compatible).</string>

    <string name="err_dir_create">No se puede crear la carpeta de descarga \'%1$s\'</string>
    <string name="info_dir_created">Carpeta de descarga creada \'%1$s\'</string>
    <string name="download_path_audio_summary">Los audios descargados se almacenan aquí</string>
    <string name="download_path_audio_dialog_title">Introducir ruta de descarga para archivos de audio</string>

    <string name="blocked_by_gema">Bloqueado por GEMA</string>

    <string name="download_path_audio_title">Carpeta de descarga de audio</string>
    <string name="settings_category_video_audio_title">Vídeo y audio</string>
    <string name="play_btn_text">Reproducir</string>
    <string name="general_error">Error</string>
    <string name="network_error">Error de conexión</string>
    <string name="could_not_load_thumbnails">No se pudo cargar las miniaturas</string>
    <string name="youtube_signature_decryption_error">No se pudo descifrar la URL del vídeo</string>
    <string name="parsing_error">No se pudo analizar el sitio web</string>
<<<<<<< HEAD
    <string name="show_next_and_similar_title">Mostrar vídeos \'siguientes\' y \'similares\'</string>
    <string name="content_language_title">Idioma del contenido por defecto</string>
=======
    <string name="show_next_and_similar_title">Mostrar vídeos \'Siguientes\' y \'Similares\'</string>
    <string name="search_language_title">Idioma del contenido por defecto</string>
>>>>>>> 45339fd6
    <string name="list_thumbnail_view_description">Vista previa del vídeo</string>
    <string name="detail_thumbnail_view_description">Vista previa del vídeo</string>
    <string name="detail_likes_img_view_description">Me gusta</string>
    <string name="detail_dislikes_img_view_description">No me gusta</string>
    <string name="detail_uploader_thumbnail_view_description">Miniatura del avatar del usuario</string>
    <string name="live_streams_not_supported">Las transmisiones en vivo aún no están soportadas</string>


    <string name="content">Contenido</string>
    <string name="show_age_restricted_content_title">Contenido restringido por edad</string>
    <string name="video_is_age_restricted">Mostrar vídeo restringido por edad. Permitir este tipo de material es posible desde \"Ajustes\".</string>

    <string name="main_bg_subtitle">Toque en buscar para empezar</string>
    <string name="autoplay_by_calling_app_title">Reproducción automática</string>
    <string name="autoplay_by_calling_app_summary">Reproducir un vídeo cuando NewPipe es llamado desde otra app</string>
    <string name="duration_live">EN DIRECTO</string>
    <string name="downloads">Descargas</string>
    <string name="downloads_title">Descargas</string>
    <string name="error_report_title">Reportar error</string>

    <string name="light_parsing_error">No se pudo analizar el sitio web completamente</string>
    <string name="could_not_setup_download_menu">No se pudo configurar el menú de descarga</string>
    <string name="could_not_get_stream">No se pudo obtener ninguna transmisión</string>
    <string name="sorry_string">Lo siento, esto no debería haber ocurrido.</string>
    <string name="error_report_button_text">Reportar error vía email</string>
    <string name="error_snackbar_message">Lo siento, ocurrieron algunos errores.</string>
    <string name="error_snackbar_action">REPORTAR</string>
    <string name="what_device_headline">Información:</string>
    <string name="what_happened_headline">Qué ha ocurrido:</string>
    <string name="your_comment">Su comentario (en Inglés):</string>
    <string name="error_details_headline">Detalles:</string>


    <string name="report_error">Reportar un error</string>
    <string name="user_report">Reporte de usuario</string>

    <string name="video">Vídeo</string>

    <string name="audio">Audio</string>
    <string name="retry">Reintentar</string>
    <string name="storage_permission_denied">Permiso de acceso al almacenamiento denegado</string>

    <string name="start">Iniciar</string>
    <string name="pause">Pausar</string>
    <string name="view">Reproducir</string>
    <string name="delete">Eliminar</string>
    <string name="checksum">Checksum</string>

    <string name="add">Nueva misión</string>
    <string name="finish">OK</string>

    <string name="msg_name">Nombre del archivo</string>
    <string name="msg_threads">Hilos</string>
    <string name="msg_error">Error</string>
    <string name="msg_server_unsupported">Servidor no soportado</string>
    <string name="msg_exists">El archivo ya existe</string>
    <string name="msg_url_malform">URL mal formada o Internet no disponible</string>
    <string name="msg_running">Descarga de NewPipe</string>
    <string name="msg_running_detail">Toque para ver detalles</string>
    <string name="msg_wait">Espere, por favor …</string>
    <string name="msg_copied">Copiado al portapapeles</string>
    <string name="no_available_dir">Por favor, seleccione un directorio de descarga disponible</string>

    <string name="could_not_load_image">No se pudo cargar la imagen</string>
    <string name="app_ui_crash">La interfaz de la app dejó de funcionar</string>
    <string name="info_labels">Lo sucedido:\\nPetición:\\nIdioma del contenido:\\nServicio:\\nHora GMT:\\nPaquete:\\nVersión:\\nVersión del SO:</string>

    <string name="black_theme_title">Negro</string>

    <string name="all">Todo</string>
    <string name="channel">Canal</string>
    <string name="yes">Sí</string>
    <string name="later">Después</string>

    <string name="short_thousand">K</string>
    <string name="short_million">M</string>
    <string name="short_billion">MM</string>

    <string name="reCaptchaActivity">reCAPTCHA</string>
    <string name="open_in_popup_mode">Abrir en modo popup</string>
    <string name="msg_popup_permission">Este permiso es necesario para
abrir en modo popup</string>

    <string name="reCaptcha_title">Reto reCAPTCHA</string>
    <string name="recaptcha_request_toast">Reto reCAPTCHA requerido</string>

    <string name="popup_mode_share_menu_title">Modo popup de NewPipe</string>

    <string name="popup_playing_toast">Reproduciendo en modo popup</string>
    <string name="use_old_player_title">Usar reproductor antiguo</string>
    <string name="use_old_player_summary">Versión antigua en reproductor Media Framework</string>
    <string name="default_video_format_title">Formato de vídeo por defecto</string>
    <string name="disabled">Desactivado</string>

    <string name="show_higher_resolutions_title">Mostrar resoluciones más altas</string>
    <string name="show_higher_resolutions_summary">Solo algunos dispositivos soportan reproducción de vídeos en 2K/4K</string>
    <string name="default_popup_resolution_title">Resolución por defecto del popup</string>
    <string name="controls_background_title">Segundo plano</string>
    <string name="controls_popup_title">Popup</string>

    <string name="filter">Filtro</string>
    <string name="refresh">Actualizar</string>
    <string name="clear">Limpiar</string>

    <string name="popup_remember_size_pos_title">Recordar tamaño y posición del popup</string>
    <string name="popup_remember_size_pos_summary">Recordar el último tamaño y posición del popup</string>

    <string name="settings_category_popup_title">Popup</string>
    <string name="popup_resizing_indicator_title">Redimensionando</string>

    <string name="use_external_video_player_summary">Elimina el audio en algunas resoluciones</string>
    <string name="player_gesture_controls_title">Controles de gestos del reproductor</string>
    <string name="player_gesture_controls_summary">Usar gestos para controlar el brillo y volumen del reproductor</string>
    <string name="show_search_suggestions_title">Sugerencias de búsqueda</string>
    <string name="show_search_suggestions_summary">Mostrar sugerencias cuando esté buscando</string>

<string name="best_resolution">Mejor resolución</string>

    <string name="title_activity_about">Acerca de NewPipe</string>
    <string name="action_settings">Ajustes</string>
    <string name="action_about">Acerca de</string>
    <string name="title_licenses">Licencias de terceros</string>
    <string name="copyright" formatted="true">© %1$s por %2$s, bajo %3$s</string>
    <string name="error_unable_to_load_license">No se pudo cargar la licencia</string>
    <string name="action_open_website">Abrir sitio web</string>
    <string name="tab_about">Acerca de</string>
    <string name="tab_contributors">Colaboradores</string>
    <string name="tab_licenses">Licencias</string>
    <string name="app_description">Streaming gratuito y ligero en Android.</string>
    <string name="view_on_github">Ver en GitHub</string>
    <string name="app_license_title">Licencia de NewPipe</string>
    <string name="contribution_encouragement">Si tienes ideas de; traducción, cambios de diseño, limpieza de código o cambios de código realmente fuertes—la ayuda siempre es bienvenida. Cuanto más se hace, mejor se pone!</string>
    <string name="read_full_license">Leer licencia</string>
    <string name="contribution_title">Contribuir</string>
<string name="subscribe_button_title">Suscribirse</string>
    <string name="subscribed_button_title">Suscrito</string>
    <string name="channel_unsubscribed">Canal no suscrito</string>
    <string name="subscription_change_failed">No se pudo cambiar la suscripción</string>
    <string name="subscription_update_failed">No se pudo actualizar la suscripción</string>

    <string name="tab_main">Principal</string>
    <string name="tab_subscriptions">Suscripciones</string>

    <string name="fragment_whats_new">Qué hay de nuevo</string>

    <string name="resume_on_audio_focus_gain_title">Reanudar al enfocar</string>
    <string name="resume_on_audio_focus_gain_summary">Continuar reproduciendo después de las interrupciones (ej. llamadas telefónicas)</string>

    <string name="settings_category_downloads_title">Descargar</string>
    <string name="settings_file_charset_title">Caracteres permitidos en los nombres de archivo</string>
    <string name="settings_file_replacement_character_summary">Los caracteres no válidos se reemplazan por este valor</string>
    <string name="settings_file_replacement_character_title">Carácter de reemplazo</string>

    <string name="charset_letters_and_digits">Letras y dígitos</string>
    <string name="charset_most_special_characters">La mayoría de caracteres especiales</string>

    <string name="enable_search_history_title">Historial de búsqueda</string>
    <string name="enable_search_history_summary">Almacenar búsquedas localmente</string>
    <string name="enable_watch_history_title">Historial y caché</string>
    <string name="enable_watch_history_summary">Almacenar historial de vídeos vistos</string>
    <string name="title_activity_history">Historial</string>
    <string name="title_history_search">Buscado</string>
    <string name="title_history_view">Visualizado</string>
    <string name="history_disabled">Historial desactivado</string>
    <string name="action_history">Historial</string>
    <string name="history_empty">El historial está vacío</string>
    <string name="history_cleared">Historial borrado</string>

<string name="notification_channel_name">Notificación de NewPipe</string>
    <string name="notification_channel_description">Notificaciones para NewPipe en segundo plano y reproductores popup</string>

    <string name="settings_category_player_title">Reproductor</string>
    <string name="settings_category_player_behavior_title">Funcionamiento</string>
    <string name="settings_category_history_title">Historial y caché</string>
    <string name="playlist">Lista de reproducción</string>
    <string name="undo">Deshacer</string>

    <string name="search_no_results">No hay resultados</string>
    <string name="empty_subscription_feed_subtitle">Nada más que grillos</string>

    <string name="no_subscribers">Sin suscriptores</string>
    <plurals name="subscribers">
	<item quantity="one">%s suscriptor</item>
	<item quantity="other">%s suscriptores</item>
</plurals>

    <string name="no_views">Sin reproducciones</string>
    <plurals name="views">
	<item quantity="one">%s reproducción</item>
	<item quantity="other">%s reproducciones</item>
</plurals>

    <string name="no_videos">Sin vídeos</string>
    <plurals name="videos">
	<item quantity="one">%s vídeo</item>
	<item quantity="other">%s vídeos</item>
</plurals>

    <string name="item_deleted">Elemento eliminado</string>
<string name="delete_item_search_history">¿Desea eliminar este elemento del historial de búsqueda?</string>
<string name="main_page_content">Contenido de la página principal</string>
    <string name="blank_page_summary">Página en blanco</string>
    <string name="kiosk_page_summary">Página del kiosco</string>
    <string name="subscription_page_summary">Página de suscripción</string>
    <string name="feed_page_summary">Página de feed</string>
    <string name="channel_page_summary">Página del canal</string>
    <string name="select_a_channel">Seleccione un canal</string>
    <string name="no_channel_subscribed_yet">No hay canales suscritos todavía</string>
    <string name="select_a_kiosk">Seleccione un kiosco</string>

    <string name="kiosk">Kiosco</string>
    <string name="trending">Tendencias</string>
    <string name="top_50">Top 50</string>
<string name="show_hold_to_append_summary">Mostrar sugerencia cuando se presiona el botón de segundo plano o popup en la página de detalles del vídeo</string>
    <string name="background_player_append">En cola en el reproductor de fondo</string>
    <string name="popup_playing_append">En cola en el reproductor popup</string>
    <string name="play_all">Reproducir todo</string>

    <string name="player_stream_failure">No se pudo reproducir este stream</string>
    <string name="player_unrecoverable_failure">Se produjo un error irrecuperable del reproductor</string>
    <string name="player_recoverable_failure">Recuperándose del error del reproductor</string>

    <string name="title_activity_background_player">Reproductor en segundo plano</string>
    <string name="title_activity_popup_player">Reproductor popup</string>
    <string name="play_queue_remove">Quitar</string>
    <string name="play_queue_stream_detail">Detalles</string>
    <string name="play_queue_audio_settings">Ajustes de audio</string>
    <string name="unknown_content">[Desconocido]</string>

    <string name="enqueue_on_background">Poner en cola de segundo plano</string>
    <string name="enqueue_on_popup">Poner en cola de popup</string>
    <string name="start_here_on_main">Comenzar a reproducir aquí</string>
    <string name="start_here_on_background">Comenzar aquí en segundo plano</string>
    <string name="start_here_on_popup">Comenzar aquí en popup</string>
<string name="show_hold_to_append_title">Mostrar consejo \"Mantener para poner en la cola\"</string>
    <string name="new_and_hot">Nuevo y popular</string>
    <string name="hold_to_append">Mantener para poner en la cola</string>
    <string name="donation_title">Donar</string>
    <string name="donation_encouragement">NewPipe es desarrollado por voluntarios que emplean su tiempo para brindarte la mejor experiencia. Devuelve el favor para ayudar a los desarrolladores a crear un NewPipe aún mejor mientras disfrutan de una taza de café.</string>
    <string name="give_back">Donar</string>
    <string name="website_title">Página web</string>
    <string name="website_encouragement">Visita el sitio web de NewPipe para más información y noticias.</string>
    <string name="default_content_country_title">País del contenido por defecto</string>
    <string name="toggle_orientation">Alternar orientación</string>
    <string name="switch_to_background">Cambiar a segundo plano</string>
    <string name="switch_to_popup">Cambiar a popup</string>
    <string name="switch_to_main">Cambiar a principal</string>

    <string name="service_title">Servicio</string>
    <string name="drawer_open">Abrir cajón</string>
    <string name="drawer_close">Cerrar cajón</string>
    <string name="no_player_found_toast">No se ha encontrado ningún reproductor de vídeo (puede instalar VLC para reproducirlo).</string>
    <string name="always">Siempre</string>
    <string name="just_once">Sólo una vez</string>

    <string name="external_player_unsupported_link_type">Los reproductores externos no soportan este tipo de enlaces</string>
    <string name="invalid_url_toast">URL no válida</string>
    <string name="video_streams_empty">No se encontraron transmisiones de vídeo</string>
    <string name="audio_streams_empty">No se encontraron transmisiones de audio</string>

    <string name="video_player">Reproductor de vídeo</string>
    <string name="background_player">Reproductor de fondo</string>
    <string name="popup_player">Reproductor de popup</string>
    <string name="always_ask_player">Preguntar siempre</string>
    
    <string name="preferred_player_fetcher_notification_title">Obteniendo información…</string>
    <string name="preferred_player_fetcher_notification_message">Cargando contenido solicitado</string>
<string name="import_data_title">Importar base de datos</string>
    <string name="export_data_title">Exportar base de datos</string>
    <string name="import_data_summary">Reemplazará su historial actual y sus suscripciones</string>
    <string name="export_data_summary">Exportar historial, suscripciones y listas de reproducción</string>
    <string name="export_complete_toast">Exportado</string>
    <string name="import_complete_toast">Importado</string>
    <string name="no_valid_zip_file">Archivo ZIP no válido</string>
    <string name="could_not_import_all_files">ADVERTENCIA: no se pudieron importar todos los archivos.</string>
    <string name="override_current_data">Esto reemplazará su configuración actual.</string>

    <string name="controls_download_desc">Descargar archivo stream</string>
    <string name="show_info">Mostrar info</string>

    <string name="tab_bookmarks">"Listas de reproducción en marcadores "</string>

    <string name="controls_add_to_playlist_title">Añadir a</string>

    <string name="detail_drag_description">Arrastrar para reordenar</string>

    <string name="create">Crear</string>
    <string name="delete_one">Eliminar uno</string>
    <string name="delete_all">Eliminar todos</string>
    <string name="dismiss">Descartar</string>
    <string name="rename">Renombrar</string>

    <string name="delete_stream_history_prompt">¿Desea eliminar este elemento del historial de reproducciones?</string>
    <string name="delete_all_history_prompt">¿Seguro que desea eliminar todos los elementos del historial?</string>
    <string name="title_last_played">Última reproducción</string>
    <string name="title_most_played">Más reproducido</string>

    <string name="always_ask_open_action">Preguntar siempre</string>
    
    <string name="create_playlist">Nueva lista de reproducción</string>
    <string name="delete_playlist">Eliminar</string>
    <string name="rename_playlist">Renombrar</string>
    <string name="playlist_name_input">Nombre</string>
    <string name="append_playlist">Añadir a la lista de reproducción</string>
    <string name="set_as_playlist_thumbnail">Definir como miniatura de lista de reproducción</string>

    <string name="bookmark_playlist">Marcar lista de reproducción</string>
    <string name="unbookmark_playlist">Eliminar marcador</string>

    <string name="delete_playlist_prompt">¿Borrar esta lista de reproducción\?</string>
    <string name="playlist_creation_success">Lista de reproducción creada</string>
    <string name="playlist_add_stream_success">Añadido a la lista de reproducción</string>
    <string name="playlist_thumbnail_change_success">Miniatura de lista de reproducción cambiada.</string>
    <string name="playlist_delete_failure">No se pudo eliminar la lista de reproducción.</string>

    <string name="smaller_caption_font_size">Fuente más pequeña</string>
    <string name="normal_caption_font_size">Fuente normal</string>
    <string name="larger_caption_font_size">Fuente más grande</string>

    <string name="drawer_header_action_paceholder_text">Algo aparecerá aquí pronto ;D</string>


    <string name="caption_none">Sin subtítulos</string>

    <string name="resize_fit">Ajustar</string>
    <string name="resize_fill">Rellenar</string>
    <string name="resize_zoom">Zoom</string>

    <string name="caption_font_size_settings_title">Tamaño de fuente de subtítulos</string>
    <string name="toggle_leak_canary">Monitoreo de fugas</string>
    <string name="enable_leak_canary_notice">Monitorización de fugas de memoria activada, la app puede dejar de responder cuando hay volcado de almacenamiento</string>
    <string name="disable_leak_canary_notice">Monitorización de fugas de memoria desactivada</string>
<string name="settings_category_debug_title">Depuración</string>
    <string name="caption_auto_generated">Auto generados</string>
    <string name="enable_leak_canary_title">Activar LeakCanary</string>
    <string name="enable_leak_canary_summary">La monitorización de fugas de memoria puede causar que la app no responda cuando hay Heap Dump</string>

    <string name="enable_disposed_exceptions_title">Reportar errores fuera del ciclo de duración</string>
    <string name="enable_disposed_exceptions_summary">Forzar reporte de excepciones no entregables de RX fuera del fragmento o del ciclo de actividad después del descarte</string>

<string name="use_inexact_seek_title">Usar búsqueda rápida inexacta</string>
    <string name="use_inexact_seek_summary">La búsqueda inexacta permite al reproductor buscar posiciones más rápido con menor precisión</string>
    <string name="auto_queue_title">Auto-encolar la siguiente transmisión</string>
    <string name="auto_queue_summary">Auto-añadir un vídeo relacionado al reproducir el último vídeo en una cola no repetitiva.</string>
    <string name="live">DIRECTO</string>
    <string name="live_sync">SINCRONIZAR</string>
<string name="file">Archivo</string>

    <string name="invalid_directory">No existe el directorio</string>
    <string name="invalid_source">No existe la fuente del archivo/contenido</string>
    <string name="invalid_file">El archivo no existe o insuficientes permisos para leerlo o escribir en él</string>
    <string name="file_name_empty_error">El nombre del archivo no puede estar vacío</string>
    <string name="error_occurred_detail">Ocurrió un error: %1$s</string>

    <string name="import_export_title">Importar/exportar</string>
    <string name="import_title">Importar</string>
    <string name="import_from">Importar desde</string>
    <string name="export_to">Exportar a</string>

    <string name="import_ongoing">Importando…</string>
    <string name="export_ongoing">Exportando…</string>

    <string name="import_file_title">Importar archivo</string>
    <string name="previous_export">Exportación anterior</string>

    <string name="subscriptions_import_unsuccessful">No se pudo importar suscripciones</string>
    <string name="subscriptions_export_unsuccessful">No se pudo exportar suscripciones</string>

    <string name="import_youtube_instructions">Importe suscripciones de YouTube descargando el archivo de exportación: 
\n 
\n1. Vaya a esta URL: %1$s 
\n2. Inicie sesión cuando se le pida 
\n3. Una descarga debería empezar (ese es el archivo de exportación)</string>
    <string name="import_soundcloud_instructions">Importe un perfil de SoundCloud escribiendo la URL o su ID: 
\n 
\n1. Active el \"modo escritorio\" en un navegador web (el sitio no está disponible para dispositivos móviles) 
\n2. Vaya a esta URL: %1$s 
\n3. Inicie sesión cuando se le pida 
\n4. Copie la URL del perfil a la que fue redireccionado.</string>
    <string name="import_soundcloud_instructions_hint">suID, soundcloud.com/suID</string>

    <string name="import_network_expensive_warning">Tenga en cuenta que esta operación puede ser costosa para la red.
\n
\n¿Desea continuar?</string>
<string name="download_thumbnail_title">Cargar Miniaturas</string>
    <string name="download_thumbnail_summary">Cuando está desactivado no se cargan miniaturas, economizando el uso de datos y memoria. Los cambios borrarán tanto la caché de imágenes en la memoria como en el disco.</string>
    <string name="thumbnail_cache_wipe_complete_notice">Caché de imagen limpiado</string>
    <string name="metadata_cache_wipe_title">Metadatos eliminados del caché</string>
    <string name="metadata_cache_wipe_summary">Eliminar todos los datos de la página web en caché</string>
    <string name="metadata_cache_wipe_complete_notice">Metadatos del caché limpiados</string>
    <string name="playback_speed_control">Controles de velocidad de reproducción</string>
    <string name="playback_tempo">Tiempo</string>
    <string name="playback_pitch">Tono</string>
    <string name="unhook_checkbox">Desenganchar (puede causar distorsión)</string>
    <string name="playback_nightcore">Nightcore (tipo de música)</string>
    <string name="playback_default">Reproducción por defecto</string>
<string name="no_streams_available_download">No hay streams disponibles para descargar</string>

    <string name="preferred_open_action_settings_title">Acción \'abrir\' preferida</string>
    <string name="preferred_open_action_settings_summary">Acción por defecto al abrir contenido — %s</string>

    <string name="toast_no_player">No hay ninguna app instalada para reproducir este archivo</string>

    <string name="caption_setting_title">Subtítulos</string>
    <string name="caption_setting_description">Modificar la escala de texto de los subtítulos y los estilos de fondo del reproductor. Requiere el reinicio de la app para que surta efecto.</string>

    <string name="clear_views_history_title">Borrar historial de reproducciones</string>
    <string name="clear_views_history_summary">Elimina el historial de las transmisiones reproducidas</string>
    <string name="delete_view_history_alert">¿Eliminar todo el historial de reproducciones\?</string>
    <string name="view_history_deleted">Historial de reproducciones eliminado.</string>
    <string name="clear_search_history_title">Borrar historial de búsqueda</string>
    <string name="clear_search_history_summary">Elimina el historial de palabras clave de búsqueda</string>
    <string name="delete_search_history_alert">¿Eliminar todo el historial de búsqueda\?</string>
    <string name="search_history_deleted">Historial de búsquedas eliminado.</string>
    <string name="one_item_deleted">1 elemento eliminado.</string>

    <string name="app_license">NewPipe es software libre copyleft: puedes usarlo, estudiarlo, compartirlo y mejorarlo a tu antojo. Específicamente, puedes redistribuirlo y/o modificarlo bajo los términos de la Licencia Pública General GNU publicada por la Free Software Foundation, ya sea la versión 3 de la Licencia, o (a tu elección) cualquier versión posterior.</string>
    <string name="import_settings">¿Desea importar también los ajustes?</string>

    <string name="privacy_policy_title">Política de Privacidad de NewPipe</string>
    <string name="privacy_policy_encouragement">El proyecto NewPipe toma su privacidad muy en serio. Por lo tanto, la aplicación no recopila ningún dato sin su consentimiento. La política de privacidad de NewPipe explica en detalle qué datos se envían y almacenan cuando envía un informe de fallas.</string>
    <string name="read_privacy_policy">Leer la Política de Privacidad</string>
    <string name="start_accept_privacy_policy">Para cumplir con el Reglamento general europeo de protección de datos (GDPR), podemos llamar su atención sobre la política de privacidad de NewPipe. Por favor léelo cuidadosamente. Debe aceptarlo para enviarnos el informe de error.</string>
    <string name="accept">Aceptar</string>
    <string name="decline">Declinar</string>

    <string name="limit_data_usage_none_description">Sin límite</string>
    <string name="limit_mobile_data_usage_title">Limitar resolución cuando se use Datos Móviles</string>
    <string name="minimize_on_exit_title">Mimimizar al cambiar de aplicación</string>
    <string name="minimize_on_exit_summary">Acción de cambiar a otra aplicación desde el reproductor principal — %s</string>
    <string name="minimize_on_exit_none_description">Ninguna</string>
    <string name="minimize_on_exit_background_description">Minimizar al reproductor de fondo</string>
    <string name="minimize_on_exit_popup_description">Minimizar el reproductor emergente</string>

<string name="skip_silence_checkbox">Avance rápido durante el silencio</string>
    <string name="playback_step">Paso</string>
    <string name="playback_reset">Reiniciar</string>

    <string name="channels">Canales</string>
    <string name="users">Usuarios</string>
    <string name="playlists">Listas de reproducción</string>
    <string name="tracks">Pistas</string>
    
    <string name="missions_header_finished">Finalizadas</string>
    <string name="missions_header_pending">En cola</string>
    
    <string name="paused">pausado</string>
    <string name="queued">en cola</string>
    <string name="post_processing">post-procesado</string>
    
    <string name="enqueue">Encolar</string>
    
    <string name="permission_denied">Acción denegada por el sistema</string>

    <string name="file_deleted">Archivo borrado</string>

    <!-- download notifications -->
    <string name="download_failed">Descarga fallida</string>
    <string name="download_finished">Descarga finalizada</string>
    <string name="download_finished_more">%s descargas finalizadas</string>

    <!-- dialog about existing downloads -->
    <string name="generate_unique_name">Generar nombre único</string>
    <string name="overwrite">Sobrescribir</string>
    <string name="overwrite_warning">Ya existe un archivo descargado con este nombre</string>
    <string name="download_already_running">Hay una descarga en curso con este nombre</string>

    <string name="grid">Mostrar como grilla</string>
    <string name="list">Mostrar como lista</string>
    <string name="clear_finished_download">Limpiar descargas finalizadas</string>
    <string name="msg_pending_downloads">Tienes %s descargas pendientes, ve a Descargas para continuarlas</string>
    <string name="stop">Detener</string>
    <string name="max_retry_msg">Intentos maximos</string>
    <string name="max_retry_desc">Cantidad máxima de intentos antes de cancelar la descarga</string>
    <string name="pause_downloads_on_mobile">Pausar al cambiar a datos moviles</string>
    <string name="pause_downloads_on_mobile_desc">No todas las descargas se pueden suspender, en esos casos, se reiniciaran</string>


    <!-- message dialog about download error -->
    <string name="show_error">Mostrar error</string>
    <string name="label_code">Codigo</string>
    <string name="error_path_creation">No se puede crear la carpeta de destino</string>
    <string name="error_file_creation">No se puede crear el archivo</string>
    <string name="error_permission_denied">Permiso denegado por el sistema</string>
    <string name="error_ssl_exception">Fallo la conexión segura</string>
    <string name="error_unknown_host">No se puede encontrar el servidor</string>
    <string name="error_connect_host">No se puede conectar con el servidor</string>
    <string name="error_http_no_content">El servidor no devolvio datos</string>
    <string name="error_http_unsupported_range">El servidor no acepta descargas multi-hilos, intente de nuevo con @string/msg_threads = 1</string>
    <string name="error_http_requested_range_not_satisfiable">Rango solicitado no satisfactorio</string>
    <string name="error_http_not_found">No encontrado</string>
    <string name="error_postprocessing_failed">Fallo el post-procesado</string>
    
    </resources><|MERGE_RESOLUTION|>--- conflicted
+++ resolved
@@ -56,13 +56,8 @@
     <string name="could_not_load_thumbnails">No se pudo cargar las miniaturas</string>
     <string name="youtube_signature_decryption_error">No se pudo descifrar la URL del vídeo</string>
     <string name="parsing_error">No se pudo analizar el sitio web</string>
-<<<<<<< HEAD
     <string name="show_next_and_similar_title">Mostrar vídeos \'siguientes\' y \'similares\'</string>
     <string name="content_language_title">Idioma del contenido por defecto</string>
-=======
-    <string name="show_next_and_similar_title">Mostrar vídeos \'Siguientes\' y \'Similares\'</string>
-    <string name="search_language_title">Idioma del contenido por defecto</string>
->>>>>>> 45339fd6
     <string name="list_thumbnail_view_description">Vista previa del vídeo</string>
     <string name="detail_thumbnail_view_description">Vista previa del vídeo</string>
     <string name="detail_likes_img_view_description">Me gusta</string>
@@ -152,8 +147,6 @@
     <string name="popup_mode_share_menu_title">Modo popup de NewPipe</string>
 
     <string name="popup_playing_toast">Reproduciendo en modo popup</string>
-    <string name="use_old_player_title">Usar reproductor antiguo</string>
-    <string name="use_old_player_summary">Versión antigua en reproductor Media Framework</string>
     <string name="default_video_format_title">Formato de vídeo por defecto</string>
     <string name="disabled">Desactivado</string>
 
@@ -378,10 +371,6 @@
     <string name="playlist_thumbnail_change_success">Miniatura de lista de reproducción cambiada.</string>
     <string name="playlist_delete_failure">No se pudo eliminar la lista de reproducción.</string>
 
-    <string name="smaller_caption_font_size">Fuente más pequeña</string>
-    <string name="normal_caption_font_size">Fuente normal</string>
-    <string name="larger_caption_font_size">Fuente más grande</string>
-
     <string name="drawer_header_action_paceholder_text">Algo aparecerá aquí pronto ;D</string>
 
 
@@ -391,10 +380,6 @@
     <string name="resize_fill">Rellenar</string>
     <string name="resize_zoom">Zoom</string>
 
-    <string name="caption_font_size_settings_title">Tamaño de fuente de subtítulos</string>
-    <string name="toggle_leak_canary">Monitoreo de fugas</string>
-    <string name="enable_leak_canary_notice">Monitorización de fugas de memoria activada, la app puede dejar de responder cuando hay volcado de almacenamiento</string>
-    <string name="disable_leak_canary_notice">Monitorización de fugas de memoria desactivada</string>
 <string name="settings_category_debug_title">Depuración</string>
     <string name="caption_auto_generated">Auto generados</string>
     <string name="enable_leak_canary_title">Activar LeakCanary</string>
@@ -457,8 +442,6 @@
     <string name="playback_tempo">Tiempo</string>
     <string name="playback_pitch">Tono</string>
     <string name="unhook_checkbox">Desenganchar (puede causar distorsión)</string>
-    <string name="playback_nightcore">Nightcore (tipo de música)</string>
-    <string name="playback_default">Reproducción por defecto</string>
 <string name="no_streams_available_download">No hay streams disponibles para descargar</string>
 
     <string name="preferred_open_action_settings_title">Acción \'abrir\' preferida</string>
@@ -505,7 +488,6 @@
     <string name="users">Usuarios</string>
     <string name="playlists">Listas de reproducción</string>
     <string name="tracks">Pistas</string>
-    
     <string name="missions_header_finished">Finalizadas</string>
     <string name="missions_header_pending">En cola</string>
     
@@ -556,4 +538,4 @@
     <string name="error_http_not_found">No encontrado</string>
     <string name="error_postprocessing_failed">Fallo el post-procesado</string>
     
-    </resources>+</resources>