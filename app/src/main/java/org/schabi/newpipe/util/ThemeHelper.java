--- conflicted
+++ resolved
@@ -30,6 +30,7 @@
 
 import org.schabi.newpipe.R;
 import org.schabi.newpipe.extractor.NewPipe;
+import org.schabi.newpipe.extractor.ServiceList;
 import org.schabi.newpipe.extractor.StreamingService;
 import org.schabi.newpipe.extractor.exceptions.ExtractionException;
 
@@ -136,22 +137,16 @@
         else if (selectedTheme.equals(blackTheme)) themeName = "BlackTheme";
         else if (selectedTheme.equals(darkTheme)) themeName = "DarkTheme";
 
-<<<<<<< HEAD
-        switch (serviceId) {
-            case 2:
-                //service name for peertube depends on the instance
-                themeName += ".PeerTube";
-                break;
-            default:
-                themeName += "." + service.getServiceInfo().getName();
-        }
-        int resourceId = context.getResources().getIdentifier(themeName, "style", context.getPackageName());
-=======
-        themeName += "." + service.getServiceInfo().getName();
+        if(serviceId == ServiceList.PeerTube.getServiceId()){
+            //service name for peertube depends on the instance
+            themeName += ".PeerTube";
+        }else{
+            themeName += "." + service.getServiceInfo().getName();
+        }
+
         int resourceId = context
                 .getResources()
                 .getIdentifier(themeName, "style", context.getPackageName());
->>>>>>> c4c2fe2a
 
         if (resourceId > 0) {
             return resourceId;
