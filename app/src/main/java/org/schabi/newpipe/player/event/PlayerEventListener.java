package org.schabi.newpipe.player.event;


import com.google.android.exoplayer2.PlaybackParameters;

import org.schabi.newpipe.extractor.stream.StreamInfo;
import org.schabi.newpipe.player.playqueue.PlayQueue;

public interface PlayerEventListener {
<<<<<<< HEAD
    void onQueueUpdate(PlayQueue queue);
    void onPlaybackUpdate(int state, int repeatMode, boolean shuffled, PlaybackParameters parameters);
    void onProgressUpdate(int currentProgress, int duration, int bufferPercent);
    void onMetadataUpdate(StreamInfo info, PlayQueue queue);
=======
    void onPlaybackUpdate(int state, int repeatMode, boolean shuffled,
                          PlaybackParameters parameters);

    void onProgressUpdate(int currentProgress, int duration, int bufferPercent);

    void onMetadataUpdate(StreamInfo info);

>>>>>>> 7ede2daa
    void onServiceStopped();
}<|MERGE_RESOLUTION|>--- conflicted
+++ resolved
@@ -7,19 +7,10 @@
 import org.schabi.newpipe.player.playqueue.PlayQueue;
 
 public interface PlayerEventListener {
-<<<<<<< HEAD
     void onQueueUpdate(PlayQueue queue);
-    void onPlaybackUpdate(int state, int repeatMode, boolean shuffled, PlaybackParameters parameters);
+    void onPlaybackUpdate(int state, int repeatMode, boolean shuffled,
+                          PlaybackParameters parameters);
     void onProgressUpdate(int currentProgress, int duration, int bufferPercent);
     void onMetadataUpdate(StreamInfo info, PlayQueue queue);
-=======
-    void onPlaybackUpdate(int state, int repeatMode, boolean shuffled,
-                          PlaybackParameters parameters);
-
-    void onProgressUpdate(int currentProgress, int duration, int bufferPercent);
-
-    void onMetadataUpdate(StreamInfo info);
-
->>>>>>> 7ede2daa
     void onServiceStopped();
 }