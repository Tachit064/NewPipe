package org.schabi.newpipe.player.playqueue;

import android.util.Log;

import androidx.annotation.NonNull;
import androidx.annotation.Nullable;

import org.reactivestreams.Subscriber;
import org.reactivestreams.Subscription;
import org.schabi.newpipe.BuildConfig;
import org.schabi.newpipe.player.playqueue.events.AppendEvent;
import org.schabi.newpipe.player.playqueue.events.ErrorEvent;
import org.schabi.newpipe.player.playqueue.events.InitEvent;
import org.schabi.newpipe.player.playqueue.events.MoveEvent;
import org.schabi.newpipe.player.playqueue.events.PlayQueueEvent;
import org.schabi.newpipe.player.playqueue.events.RecoveryEvent;
import org.schabi.newpipe.player.playqueue.events.RemoveEvent;
import org.schabi.newpipe.player.playqueue.events.ReorderEvent;
import org.schabi.newpipe.player.playqueue.events.SelectEvent;

import java.io.Serializable;
import java.util.ArrayList;
import java.util.Arrays;
import java.util.Collections;
import java.util.List;
import java.util.concurrent.atomic.AtomicInteger;

import io.reactivex.BackpressureStrategy;
import io.reactivex.Flowable;
import io.reactivex.android.schedulers.AndroidSchedulers;
import io.reactivex.subjects.BehaviorSubject;

/**
 * PlayQueue is responsible for keeping track of a list of streams and the index of
 * the stream that should be currently playing.
 * <p>
 * This class contains basic manipulation of a playlist while also functions as a
 * message bus, providing all listeners with new updates to the play queue.
 * </p>
 * <p>
 * This class can be serialized for passing intents, but in order to start the
 * message bus, it must be initialized.
 * </p>
 */
public abstract class PlayQueue implements Serializable {
    private final String TAG = "PlayQueue@" + Integer.toHexString(hashCode());
    public static final boolean DEBUG = !BuildConfig.BUILD_TYPE.equals("release");

    private ArrayList<PlayQueueItem> backup;
    private ArrayList<PlayQueueItem> streams;
<<<<<<< HEAD
    private final ArrayList<PlayQueueItem> history;
    @NonNull private final AtomicInteger queueIndex;
=======

    @NonNull
    private final AtomicInteger queueIndex;
>>>>>>> 7ede2daa

    private transient BehaviorSubject<PlayQueueEvent> eventBroadcast;
    private transient Flowable<PlayQueueEvent> broadcastReceiver;
    private transient Subscription reportingReactor;

    private transient boolean disposed;

    PlayQueue(final int index, final List<PlayQueueItem> startWith) {
        streams = new ArrayList<>();
        streams.addAll(startWith);
        history = new ArrayList<>();
        if (streams.size() > index) history.add(streams.get(index));

        queueIndex = new AtomicInteger(index);
        disposed = false;
    }

    /*//////////////////////////////////////////////////////////////////////////
    // Playlist actions
    //////////////////////////////////////////////////////////////////////////*/

    /**
     * Initializes the play queue message buses.
     * <p>
     * Also starts a self reporter for logging if debug mode is enabled.
     * </p>
     */
    public void init() {
        eventBroadcast = BehaviorSubject.create();

        broadcastReceiver = eventBroadcast.toFlowable(BackpressureStrategy.BUFFER)
                .observeOn(AndroidSchedulers.mainThread())
                .startWith(new InitEvent());

        if (DEBUG) {
            broadcastReceiver.subscribe(getSelfReporter());
        }
    }

    /**
     * Dispose the play queue by stopping all message buses.
     */
    public void dispose() {
        if (eventBroadcast != null) {
            eventBroadcast.onComplete();
        }
        if (reportingReactor != null) {
            reportingReactor.cancel();
        }

        eventBroadcast = null;
        broadcastReceiver = null;
        reportingReactor = null;
        disposed = true;
    }

    /**
     * Checks if the queue is complete.
     * <p>
     * A queue is complete if it has loaded all items in an external playlist
     * single stream or local queues are always complete.
     * </p>
     *
     * @return whether the queue is complete
     */
    public abstract boolean isComplete();

    /**
     * Load partial queue in the background, does nothing if the queue is complete.
     */
    public abstract void fetch();

    /*//////////////////////////////////////////////////////////////////////////
    // Readonly ops
    //////////////////////////////////////////////////////////////////////////*/

    /**
     * @return the current index that should be played
     */
    public int getIndex() {
        return queueIndex.get();
    }

    /**
     * Changes the current playing index to a new index.
     * <p>
     * This method is guarded using in a circular manner for index exceeding the play queue size.
     * </p>
     * <p>
     * Will emit a {@link SelectEvent} if the index is not the current playing index.
     * </p>
     *
     * @param index the index to be set
     */
    public synchronized void setIndex(final int index) {
        final int oldIndex = getIndex();

        int newIndex = index;
        if (index < 0) {
            newIndex = 0;
        }
        if (index >= streams.size()) {
            newIndex = isComplete() ? index % streams.size() : streams.size() - 1;
        }

        queueIndex.set(newIndex);
        broadcast(new SelectEvent(oldIndex, newIndex));
    }

    /**
     * @return the current item that should be played
     */
    public PlayQueueItem getItem() {
        return getItem(getIndex());
    }

    /**
<<<<<<< HEAD
     * Returns the item at the given index.
     * May throw {@link IndexOutOfBoundsException}.
     * */
    public PlayQueueItem getItem(final int index) {
        if (index < 0 || index >= streams.size() || streams.get(index) == null) return null;
=======
     * @param index the index of the item to return
     * @return the item at the given index
     * @throws IndexOutOfBoundsException
     */
    public PlayQueueItem getItem(final int index) {
        if (index < 0 || index >= streams.size() || streams.get(index) == null) {
            return null;
        }
>>>>>>> 7ede2daa
        return streams.get(index);
    }

    /**
     * Returns the index of the given item using referential equality.
     * May be null despite play queue contains identical item.
     *
     * @param item the item to find the index of
     * @return the index of the given item
     */
    public int indexOf(@NonNull final PlayQueueItem item) {
        // referential equality, can't think of a better way to do this
        // todo: better than this
        return streams.indexOf(item);
    }

    /**
     * @return the current size of play queue.
     */
    public int size() {
        return streams.size();
    }

    /**
     * Checks if the play queue is empty.
     *
     * @return whether the play queue is empty
     */
    public boolean isEmpty() {
        return streams.isEmpty();
    }

    /**
     * Determines if the current play queue is shuffled.
     *
     * @return whether the play queue is shuffled
     */
    public boolean isShuffled() {
        return backup != null;
    }

    /**
     * @return an immutable view of the play queue
     */
    @NonNull
    public List<PlayQueueItem> getStreams() {
        return Collections.unmodifiableList(streams);
    }

    /*//////////////////////////////////////////////////////////////////////////
    // Write ops
    //////////////////////////////////////////////////////////////////////////*/

    /**
     * Returns the play queue's update broadcast.
     * May be null if the play queue message bus is not initialized.
     *
<<<<<<< HEAD
     * Will emit a {@link SelectEvent} if the index is not the current playing index.
     * */
    public synchronized void setIndex(final int index) {
        final int oldIndex = getIndex();

        int newIndex = index;
        if (index < 0) newIndex = 0;
        if (index >= streams.size()) newIndex = isComplete() ? index % streams.size() : streams.size() - 1;
        if (oldIndex != newIndex) history.add(streams.get(newIndex));

        queueIndex.set(newIndex);
        broadcast(new SelectEvent(oldIndex, newIndex));
=======
     * @return the play queue's update broadcast
     */
    @Nullable
    public Flowable<PlayQueueEvent> getBroadcastReceiver() {
        return broadcastReceiver;
>>>>>>> 7ede2daa
    }

    /**
     * Changes the current playing index by an offset amount.
     * <p>
     * Will emit a {@link SelectEvent} if offset is non-zero.
     * </p>
     *
     * @param offset the offset relative to the current index
     */
    public synchronized void offsetIndex(final int offset) {
        setIndex(getIndex() + offset);
    }

    /**
     * Appends the given {@link PlayQueueItem}s to the current play queue.
     *
     * @see #append(List items)
     * @param items {@link PlayQueueItem}s to append
     */
    public synchronized void append(@NonNull final PlayQueueItem... items) {
        append(Arrays.asList(items));
    }

    /**
     * Appends the given {@link PlayQueueItem}s to the current play queue.
     * <p>
     * If the play queue is shuffled, then append the items to the backup queue as is and
     * append the shuffle items to the play queue.
     * </p>
     * <p>
     * Will emit a {@link AppendEvent} on any given context.
     * </p>
     *
     * @param items {@link PlayQueueItem}s to append
     */
    public synchronized void append(@NonNull final List<PlayQueueItem> items) {
        final List<PlayQueueItem> itemList = new ArrayList<>(items);

        if (isShuffled()) {
            backup.addAll(itemList);
            Collections.shuffle(itemList);
        }
        if (!streams.isEmpty() && streams.get(streams.size() - 1).isAutoQueued()
                && !itemList.get(0).isAutoQueued()) {
            streams.remove(streams.size() - 1);
        }
        streams.addAll(itemList);

        broadcast(new AppendEvent(itemList.size()));
    }

    /**
     * Removes the item at the given index from the play queue.
     * <p>
     * The current playing index will decrement if it is greater than the index being removed.
     * On cases where the current playing index exceeds the playlist range, it is set to 0.
     * </p>
     * <p>
     * Will emit a {@link RemoveEvent} if the index is within the play queue index range.
     * </p>
     *
     * @param index the index of the item to remove
     */
    public synchronized void remove(final int index) {
        if (index >= streams.size() || index < 0) {
            return;
        }
        removeInternal(index);
        broadcast(new RemoveEvent(index, getIndex()));
    }

    /**
     * Report an exception for the item at the current index in order and skip to the next one
     * <p>
     * This is done as a separate event as the underlying manager may have
     * different implementation regarding exceptions.
<<<<<<< HEAD
     * */
    public synchronized void error(final boolean skippable) {
        final int index = getIndex();

        if (skippable) {
            queueIndex.incrementAndGet();
            if (streams.size() > queueIndex.get()) {
                history.add(streams.get(queueIndex.get()));
            }
        } else {
            removeInternal(index);
        }

        broadcast(new ErrorEvent(index, getIndex(), skippable));
=======
     * </p>
     */
    public synchronized void error() {
        final int oldIndex = getIndex();
        queueIndex.incrementAndGet();
        broadcast(new ErrorEvent(oldIndex, getIndex()));
>>>>>>> 7ede2daa
    }

    private synchronized void removeInternal(final int removeIndex) {
        final int currentIndex = queueIndex.get();
        final int size = size();

        if (currentIndex > removeIndex) {
            queueIndex.decrementAndGet();

        } else if (currentIndex >= size) {
            queueIndex.set(currentIndex % (size - 1));

        } else if (currentIndex == removeIndex && currentIndex == size - 1) {
            queueIndex.set(0);
        }

        if (backup != null) {
            backup.remove(getItem(removeIndex));
<<<<<<< HEAD
        }

        history.remove(streams.remove(removeIndex));
        if (streams.size() > queueIndex.get()) {
            history.add(streams.get(queueIndex.get()));
=======
>>>>>>> 7ede2daa
        }
    }

    /**
     * Moves a queue item at the source index to the target index.
     * <p>
     * If the item being moved is the currently playing, then the current playing index is set
     * to that of the target.
     * If the moved item is not the currently playing and moves to an index <b>AFTER</b> the
     * current playing index, then the current playing index is decremented.
     * Vice versa if the an item after the currently playing is moved <b>BEFORE</b>.
     * </p>
     *
     * @param source the original index of the item
     * @param target the new index of the item
     */
    public synchronized void move(final int source, final int target) {
        if (source < 0 || target < 0) {
            return;
        }
        if (source >= streams.size() || target >= streams.size()) {
            return;
        }

        final int current = getIndex();
        if (source == current) {
            queueIndex.set(target);
        } else if (source < current && target >= current) {
            queueIndex.decrementAndGet();
        } else if (source > current && target <= current) {
            queueIndex.incrementAndGet();
        }

        final PlayQueueItem playQueueItem = streams.remove(source);
        playQueueItem.setAutoQueued(false);
        streams.add(target, playQueueItem);
        broadcast(new MoveEvent(source, target));
    }

    /**
     * Sets the recovery record of the item at the index.
     * <p>
     * Broadcasts a recovery event.
     * </p>
     *
     * @param index    index of the item
     * @param position the recovery position
     */
    public synchronized void setRecovery(final int index, final long position) {
        if (index < 0 || index >= streams.size()) {
            return;
        }

        streams.get(index).setRecoveryPosition(position);
        broadcast(new RecoveryEvent(index, position));
    }

    /**
     * Revoke the recovery record of the item at the index.
     * <p>
     * Broadcasts a recovery event.
     * </p>
     *
     * @param index index of the item
     */
    public synchronized void unsetRecovery(final int index) {
        setRecovery(index, PlayQueueItem.RECOVERY_UNSET);
    }

    /**
     * Shuffles the current play queue.
     * <p>
     * This method first backs up the existing play queue and item being played.
     * Then a newly shuffled play queue will be generated along with currently
     * playing item placed at the beginning of the queue.
     * </p>
     * <p>
     * Will emit a {@link ReorderEvent} in any context.
     * </p>
     */
    public synchronized void shuffle() {
        if (backup == null) {
            backup = new ArrayList<>(streams);
        }
        final int originIndex = getIndex();
        final PlayQueueItem current = getItem();
        Collections.shuffle(streams);

        final int newIndex = streams.indexOf(current);
        if (newIndex != -1) {
            streams.add(0, streams.remove(newIndex));
        }
        queueIndex.set(0);
        if (streams.size() > 0) {
            history.add(streams.get(0));
        }

        broadcast(new ReorderEvent(originIndex, queueIndex.get()));
    }

    /**
     * Unshuffles the current play queue if a backup play queue exists.
     * <p>
     * This method undoes shuffling and index will be set to the previously playing item if found,
     * otherwise, the index will reset to 0.
     * </p>
     * <p>
     * Will emit a {@link ReorderEvent} if a backup exists.
     * </p>
     */
    public synchronized void unshuffle() {
        if (backup == null) {
            return;
        }
        final int originIndex = getIndex();
        final PlayQueueItem current = getItem();

        streams.clear();
        streams = backup;
        backup = null;

        final int newIndex = streams.indexOf(current);
        if (newIndex != -1) {
            queueIndex.set(newIndex);
        } else {
            queueIndex.set(0);
        }
        if (streams.size() > queueIndex.get()) {
            history.add(streams.get(queueIndex.get()));
        }

        broadcast(new ReorderEvent(originIndex, queueIndex.get()));
    }

    /**
     * Selects previous played item
     *
     * This method removes currently playing item from history and
     * starts playing the last item from history if it exists
     *
     * Returns true if history is not empty and the item can be played
     * */
    public synchronized boolean previous() {
        if (history.size() <= 1) return false;

        history.remove(history.size() - 1);

        final PlayQueueItem last = history.remove(history.size() - 1);
        setIndex(indexOf(last));

        return true;
    }

    /*
     * Compares two PlayQueues. Useful when a user switches players but queue is the same so
     * we don't have to do anything with new queue. This method also gives a chance to track history of items in a queue in
     * VideoDetailFragment without duplicating items from two identical queues
     * */
    @Override
    public boolean equals(@Nullable final Object obj) {
        if (!(obj instanceof PlayQueue) || getStreams().size() != ((PlayQueue) obj).getStreams().size())
            return false;

        final PlayQueue other = (PlayQueue) obj;
        for (int i = 0; i < getStreams().size(); i++) {
            if (!getItem(i).getUrl().equals(other.getItem(i).getUrl()))
                return false;
        }

        return true;
    }

    public boolean isDisposed() {
        return disposed;
    }
    /*//////////////////////////////////////////////////////////////////////////
    // Rx Broadcast
    //////////////////////////////////////////////////////////////////////////*/

    private void broadcast(@NonNull final PlayQueueEvent event) {
        if (eventBroadcast != null) {
            eventBroadcast.onNext(event);
        }
    }

    private Subscriber<PlayQueueEvent> getSelfReporter() {
        return new Subscriber<PlayQueueEvent>() {
            @Override
            public void onSubscribe(final Subscription s) {
                if (reportingReactor != null) {
                    reportingReactor.cancel();
                }
                reportingReactor = s;
                reportingReactor.request(1);
            }

            @Override
            public void onNext(final PlayQueueEvent event) {
                Log.d(TAG, "Received broadcast: " + event.type().name() + ". "
                        + "Current index: " + getIndex() + ", play queue length: " + size() + ".");
                reportingReactor.request(1);
            }

            @Override
            public void onError(final Throwable t) {
                Log.e(TAG, "Received broadcast error", t);
            }

            @Override
            public void onComplete() {
                Log.d(TAG, "Broadcast is shutting down.");
            }
        };
    }
}
<|MERGE_RESOLUTION|>--- conflicted
+++ resolved
@@ -48,14 +48,10 @@
 
     private ArrayList<PlayQueueItem> backup;
     private ArrayList<PlayQueueItem> streams;
-<<<<<<< HEAD
-    private final ArrayList<PlayQueueItem> history;
-    @NonNull private final AtomicInteger queueIndex;
-=======
 
     @NonNull
     private final AtomicInteger queueIndex;
->>>>>>> 7ede2daa
+    private final ArrayList<PlayQueueItem> history;
 
     private transient BehaviorSubject<PlayQueueEvent> eventBroadcast;
     private transient Flowable<PlayQueueEvent> broadcastReceiver;
@@ -160,6 +156,7 @@
         if (index >= streams.size()) {
             newIndex = isComplete() ? index % streams.size() : streams.size() - 1;
         }
+        if (oldIndex != newIndex) history.add(streams.get(newIndex));
 
         queueIndex.set(newIndex);
         broadcast(new SelectEvent(oldIndex, newIndex));
@@ -173,13 +170,6 @@
     }
 
     /**
-<<<<<<< HEAD
-     * Returns the item at the given index.
-     * May throw {@link IndexOutOfBoundsException}.
-     * */
-    public PlayQueueItem getItem(final int index) {
-        if (index < 0 || index >= streams.size() || streams.get(index) == null) return null;
-=======
      * @param index the index of the item to return
      * @return the item at the given index
      * @throws IndexOutOfBoundsException
@@ -188,7 +178,6 @@
         if (index < 0 || index >= streams.size() || streams.get(index) == null) {
             return null;
         }
->>>>>>> 7ede2daa
         return streams.get(index);
     }
 
@@ -246,26 +235,11 @@
      * Returns the play queue's update broadcast.
      * May be null if the play queue message bus is not initialized.
      *
-<<<<<<< HEAD
-     * Will emit a {@link SelectEvent} if the index is not the current playing index.
-     * */
-    public synchronized void setIndex(final int index) {
-        final int oldIndex = getIndex();
-
-        int newIndex = index;
-        if (index < 0) newIndex = 0;
-        if (index >= streams.size()) newIndex = isComplete() ? index % streams.size() : streams.size() - 1;
-        if (oldIndex != newIndex) history.add(streams.get(newIndex));
-
-        queueIndex.set(newIndex);
-        broadcast(new SelectEvent(oldIndex, newIndex));
-=======
      * @return the play queue's update broadcast
      */
     @Nullable
     public Flowable<PlayQueueEvent> getBroadcastReceiver() {
         return broadcastReceiver;
->>>>>>> 7ede2daa
     }
 
     /**
@@ -343,29 +317,15 @@
      * <p>
      * This is done as a separate event as the underlying manager may have
      * different implementation regarding exceptions.
-<<<<<<< HEAD
-     * */
-    public synchronized void error(final boolean skippable) {
-        final int index = getIndex();
-
-        if (skippable) {
-            queueIndex.incrementAndGet();
-            if (streams.size() > queueIndex.get()) {
-                history.add(streams.get(queueIndex.get()));
-            }
-        } else {
-            removeInternal(index);
-        }
-
-        broadcast(new ErrorEvent(index, getIndex(), skippable));
-=======
      * </p>
      */
     public synchronized void error() {
         final int oldIndex = getIndex();
         queueIndex.incrementAndGet();
+        if (streams.size() > queueIndex.get()) {
+            history.add(streams.get(queueIndex.get()));
+        }
         broadcast(new ErrorEvent(oldIndex, getIndex()));
->>>>>>> 7ede2daa
     }
 
     private synchronized void removeInternal(final int removeIndex) {
@@ -384,14 +344,11 @@
 
         if (backup != null) {
             backup.remove(getItem(removeIndex));
-<<<<<<< HEAD
         }
 
         history.remove(streams.remove(removeIndex));
         if (streams.size() > queueIndex.get()) {
             history.add(streams.get(queueIndex.get()));
-=======
->>>>>>> 7ede2daa
         }
     }
 
