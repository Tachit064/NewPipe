--- conflicted
+++ resolved
@@ -42,21 +42,14 @@
         if (streams.isEmpty()) {
             return Maybe.empty();
         }
-<<<<<<< HEAD
-        final StreamEntity defaultStream = streams.get(0);
 
         // Save to the database directly.
         // Make sure the new playlist is always on the top of bookmark.
         // The index will be reassigned to non-negative number in BookmarkFragment.
-        final PlaylistEntity newPlaylist =
-                new PlaylistEntity(name, defaultStream.getThumbnailUrl(), -1);
-=======
->>>>>>> 3c0a200f
-
         return Maybe.fromCallable(() -> database.runInTransaction(() -> {
                     final List<Long> streamIds = streamTable.upsertAll(streams);
                     final PlaylistEntity newPlaylist = new PlaylistEntity(name, false,
-                            streamIds.get(0));
+                            streamIds.get(0), -1);
 
                     return insertJoinEntities(playlistTable.insert(newPlaylist),
                             streamIds, 0);
@@ -106,10 +99,10 @@
             items.add(new PlaylistEntity(item));
         }
         return Completable.fromRunnable(() -> database.runInTransaction(() -> {
-            for (final Long uid: deletedItems) {
+            for (final Long uid : deletedItems) {
                 playlistTable.deletePlaylist(uid);
             }
-            for (final PlaylistEntity item: items) {
+            for (final PlaylistEntity item : items) {
                 playlistTable.upsertPlaylist(item);
             }
         })).subscribeOn(Schedulers.io());
@@ -119,10 +112,6 @@
         return playlistStreamTable.getPlaylistMetadata().subscribeOn(Schedulers.io());
     }
 
-<<<<<<< HEAD
-    public Flowable<List<PlaylistMetadataEntry>> getDisplayIndexOrderedPlaylists() {
-        return playlistStreamTable.getDisplayIndexOrderedPlaylistMetadata()
-=======
     public Flowable<List<PlaylistStreamEntry>> getDistinctPlaylistStreams(final long playlistId) {
         return playlistStreamTable
                 .getStreamsWithoutDuplicates(playlistId).subscribeOn(Schedulers.io());
@@ -137,7 +126,11 @@
      */
     public Flowable<List<PlaylistDuplicatesEntry>> getPlaylistDuplicates(final String streamUrl) {
         return playlistStreamTable.getPlaylistDuplicatesMetadata(streamUrl)
->>>>>>> 3c0a200f
+                .subscribeOn(Schedulers.io());
+    }
+
+    public Flowable<List<PlaylistMetadataEntry>> getDisplayIndexOrderedPlaylists() {
+        return playlistStreamTable.getDisplayIndexOrderedPlaylistMetadata()
                 .subscribeOn(Schedulers.io());
     }
 
@@ -151,31 +144,22 @@
     }
 
     public Maybe<Integer> renamePlaylist(final long playlistId, final String name) {
-<<<<<<< HEAD
-        return modifyPlaylist(playlistId, name, null, -1);
-    }
-
-    public Maybe<Integer> changePlaylistThumbnail(final long playlistId,
-                                                  final String thumbnailUrl) {
-        return modifyPlaylist(playlistId, null, thumbnailUrl, -1);
-    }
-
-    public Maybe<Integer> updatePlaylistDisplayIndex(final long playlistId,
-                                                     final long displayIndex) {
-        return modifyPlaylist(playlistId, null, null, displayIndex);
-=======
-        return modifyPlaylist(playlistId, name, THUMBNAIL_ID_LEAVE_UNCHANGED, false);
+        return modifyPlaylist(playlistId, name, THUMBNAIL_ID_LEAVE_UNCHANGED, false, -1);
     }
 
     public Maybe<Integer> changePlaylistThumbnail(final long playlistId,
                                                   final long thumbnailStreamId,
                                                   final boolean isPermanent) {
-        return modifyPlaylist(playlistId, null, thumbnailStreamId, isPermanent);
+        return modifyPlaylist(playlistId, null, thumbnailStreamId, isPermanent, -1);
+    }
+
+    public Maybe<Integer> updatePlaylistDisplayIndex(final long playlistId,
+                                                     final long displayIndex) {
+        return modifyPlaylist(playlistId, null, THUMBNAIL_ID_LEAVE_UNCHANGED, false, displayIndex);
     }
 
     public long getPlaylistThumbnailStreamId(final long playlistId) {
         return playlistTable.getPlaylist(playlistId).blockingFirst().get(0).getThumbnailStreamId();
->>>>>>> 3c0a200f
     }
 
     public boolean getIsPlaylistThumbnailPermanent(final long playlistId) {
@@ -194,13 +178,9 @@
 
     private Maybe<Integer> modifyPlaylist(final long playlistId,
                                           @Nullable final String name,
-<<<<<<< HEAD
-                                          @Nullable final String thumbnailUrl,
+                                          final long thumbnailStreamId,
+                                          final boolean isPermanent,
                                           final long displayIndex) {
-=======
-                                          final long thumbnailStreamId,
-                                          final boolean isPermanent) {
->>>>>>> 3c0a200f
         return playlistTable.getPlaylist(playlistId)
                 .firstElement()
                 .filter(playlistEntities -> !playlistEntities.isEmpty())
