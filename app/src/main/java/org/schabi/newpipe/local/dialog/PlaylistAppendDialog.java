package org.schabi.newpipe.local.dialog;

import android.os.Bundle;
import android.view.LayoutInflater;
import android.view.View;
import android.view.ViewGroup;
import android.widget.TextView;
import android.widget.Toast;

import androidx.annotation.NonNull;
import androidx.annotation.Nullable;
import androidx.recyclerview.widget.LinearLayoutManager;
import androidx.recyclerview.widget.RecyclerView;

import org.schabi.newpipe.NewPipeDatabase;
import org.schabi.newpipe.R;
import org.schabi.newpipe.database.playlist.model.PlaylistEntity;
import org.schabi.newpipe.database.playlist.PlaylistDuplicatesEntry;
import org.schabi.newpipe.database.stream.model.StreamEntity;
import org.schabi.newpipe.local.LocalItemListAdapter;
import org.schabi.newpipe.local.playlist.LocalPlaylistManager;

import java.util.List;

import io.reactivex.rxjava3.android.schedulers.AndroidSchedulers;
import io.reactivex.rxjava3.disposables.CompositeDisposable;

public final class PlaylistAppendDialog extends PlaylistDialog {
    private static final String TAG = PlaylistAppendDialog.class.getCanonicalName();

    private RecyclerView playlistRecyclerView;
    private LocalItemListAdapter playlistAdapter;
    private TextView playlistDuplicateIndicator;

    private final CompositeDisposable playlistDisposables = new CompositeDisposable();

    /**
     * Create a new instance of {@link PlaylistAppendDialog}.
     *
     * @param streamEntities    a list of {@link StreamEntity} to be added to playlists
     * @return a new instance of {@link PlaylistAppendDialog}
     */
    public static PlaylistAppendDialog newInstance(final List<StreamEntity> streamEntities) {
        final PlaylistAppendDialog dialog = new PlaylistAppendDialog();
        dialog.setStreamEntities(streamEntities);
        return dialog;
    }

    /*//////////////////////////////////////////////////////////////////////////
    // LifeCycle - Creation
    //////////////////////////////////////////////////////////////////////////*/

    @Override
    public View onCreateView(@NonNull final LayoutInflater inflater, final ViewGroup container,
                             final Bundle savedInstanceState) {
        return inflater.inflate(R.layout.dialog_playlists, container);
    }

    @Override
    public void onViewCreated(@NonNull final View view, @Nullable final Bundle savedInstanceState) {
        super.onViewCreated(view, savedInstanceState);

        final LocalPlaylistManager playlistManager =
                new LocalPlaylistManager(NewPipeDatabase.getInstance(requireContext()));

        playlistAdapter = new LocalItemListAdapter(getActivity());
        playlistAdapter.setSelectedListener(selectedItem -> {
            final List<StreamEntity> entities = getStreamEntities();
            if (selectedItem instanceof PlaylistDuplicatesEntry && entities != null) {
                onPlaylistSelected(playlistManager,
                        (PlaylistDuplicatesEntry) selectedItem, entities);
            }
        });

        playlistRecyclerView = view.findViewById(R.id.playlist_list);
        playlistRecyclerView.setLayoutManager(new LinearLayoutManager(requireContext()));
        playlistRecyclerView.setAdapter(playlistAdapter);

        playlistDuplicateIndicator = view.findViewById(R.id.playlist_duplicate);

        final View newPlaylistButton = view.findViewById(R.id.newPlaylist);
        newPlaylistButton.setOnClickListener(ignored -> openCreatePlaylistDialog());

<<<<<<< HEAD
        playlistDisposables.add(playlistManager.getDisplayIndexOrderedPlaylists()
=======
        playlistDisposables.add(playlistManager
                .getPlaylistDuplicates(getStreamEntities().get(0).getUrl())
>>>>>>> 3c0a200f
                .observeOn(AndroidSchedulers.mainThread())
                .subscribe(this::onPlaylistsReceived));
    }

    /*//////////////////////////////////////////////////////////////////////////
    // LifeCycle - Destruction
    //////////////////////////////////////////////////////////////////////////*/

    @Override
    public void onDestroyView() {
        super.onDestroyView();
        playlistDisposables.dispose();
        if (playlistAdapter != null) {
            playlistAdapter.unsetSelectedListener();
        }

        playlistDisposables.clear();
        playlistRecyclerView = null;
        playlistAdapter = null;
    }

    /*//////////////////////////////////////////////////////////////////////////
    // Helper
    //////////////////////////////////////////////////////////////////////////*/

    /** Display create playlist dialog. */
    public void openCreatePlaylistDialog() {
        if (getStreamEntities() == null || !isAdded()) {
            return;
        }

        final PlaylistCreationDialog playlistCreationDialog =
                PlaylistCreationDialog.newInstance(getStreamEntities());
        // Move the dismissListener to the new dialog.
        playlistCreationDialog.setOnDismissListener(this.getOnDismissListener());
        this.setOnDismissListener(null);

        playlistCreationDialog.show(getParentFragmentManager(), TAG);
        requireDialog().dismiss();
    }

    private void onPlaylistsReceived(@NonNull final List<PlaylistDuplicatesEntry> playlists) {
        if (playlistAdapter != null
                && playlistRecyclerView != null
                && playlistDuplicateIndicator != null) {
            playlistAdapter.clearStreamItemList();
            playlistAdapter.addItems(playlists);
            playlistRecyclerView.setVisibility(View.VISIBLE);
            playlistDuplicateIndicator.setVisibility(
                    anyPlaylistContainsDuplicates(playlists) ? View.VISIBLE : View.GONE);
        }
    }

    private boolean anyPlaylistContainsDuplicates(final List<PlaylistDuplicatesEntry> playlists) {
        return playlists.stream()
                .anyMatch(playlist -> playlist.timesStreamIsContained > 0);
    }

    private void onPlaylistSelected(@NonNull final LocalPlaylistManager manager,
                                    @NonNull final PlaylistDuplicatesEntry playlist,
                                    @NonNull final List<StreamEntity> streams) {

<<<<<<< HEAD
        if (playlist.thumbnailUrl.equals("drawable://" + R.drawable.dummy_thumbnail_playlist)) {
            playlistDisposables.add(manager
                    .changePlaylistThumbnail(playlist.getUid(), streams.get(0).getThumbnailUrl())
                    .observeOn(AndroidSchedulers.mainThread())
                    .subscribe(ignored -> successToast.show()));
        }

        playlistDisposables.add(manager.appendToPlaylist(playlist.getUid(), streams)
=======
        final String toastText;
        if (playlist.timesStreamIsContained > 0) {
            toastText = getString(R.string.playlist_add_stream_success_duplicate,
                    playlist.timesStreamIsContained);
        } else {
            toastText = getString(R.string.playlist_add_stream_success);
        }

        final Toast successToast = Toast.makeText(getContext(), toastText, Toast.LENGTH_SHORT);

        playlistDisposables.add(manager.appendToPlaylist(playlist.uid, streams)
>>>>>>> 3c0a200f
                .observeOn(AndroidSchedulers.mainThread())
                .subscribe(ignored -> {
                    successToast.show();

                    if (playlist.thumbnailUrl.equals(PlaylistEntity.DEFAULT_THUMBNAIL)) {
                        playlistDisposables.add(manager
                                .changePlaylistThumbnail(playlist.uid, streams.get(0).getUid(),
                                        false)
                                .observeOn(AndroidSchedulers.mainThread())
                                .subscribe(ignore -> successToast.show()));
                    }
                }));

        requireDialog().dismiss();
    }
}<|MERGE_RESOLUTION|>--- conflicted
+++ resolved
@@ -81,12 +81,8 @@
         final View newPlaylistButton = view.findViewById(R.id.newPlaylist);
         newPlaylistButton.setOnClickListener(ignored -> openCreatePlaylistDialog());
 
-<<<<<<< HEAD
-        playlistDisposables.add(playlistManager.getDisplayIndexOrderedPlaylists()
-=======
         playlistDisposables.add(playlistManager
                 .getPlaylistDuplicates(getStreamEntities().get(0).getUrl())
->>>>>>> 3c0a200f
                 .observeOn(AndroidSchedulers.mainThread())
                 .subscribe(this::onPlaylistsReceived));
     }
@@ -149,16 +145,6 @@
                                     @NonNull final PlaylistDuplicatesEntry playlist,
                                     @NonNull final List<StreamEntity> streams) {
 
-<<<<<<< HEAD
-        if (playlist.thumbnailUrl.equals("drawable://" + R.drawable.dummy_thumbnail_playlist)) {
-            playlistDisposables.add(manager
-                    .changePlaylistThumbnail(playlist.getUid(), streams.get(0).getThumbnailUrl())
-                    .observeOn(AndroidSchedulers.mainThread())
-                    .subscribe(ignored -> successToast.show()));
-        }
-
-        playlistDisposables.add(manager.appendToPlaylist(playlist.getUid(), streams)
-=======
         final String toastText;
         if (playlist.timesStreamIsContained > 0) {
             toastText = getString(R.string.playlist_add_stream_success_duplicate,
@@ -169,15 +155,14 @@
 
         final Toast successToast = Toast.makeText(getContext(), toastText, Toast.LENGTH_SHORT);
 
-        playlistDisposables.add(manager.appendToPlaylist(playlist.uid, streams)
->>>>>>> 3c0a200f
+        playlistDisposables.add(manager.appendToPlaylist(playlist.getUid(), streams)
                 .observeOn(AndroidSchedulers.mainThread())
                 .subscribe(ignored -> {
                     successToast.show();
 
                     if (playlist.thumbnailUrl.equals(PlaylistEntity.DEFAULT_THUMBNAIL)) {
                         playlistDisposables.add(manager
-                                .changePlaylistThumbnail(playlist.uid, streams.get(0).getUid(),
+                                .changePlaylistThumbnail(playlist.getUid(), streams.get(0).getUid(),
                                         false)
                                 .observeOn(AndroidSchedulers.mainThread())
                                 .subscribe(ignore -> successToast.show()));
