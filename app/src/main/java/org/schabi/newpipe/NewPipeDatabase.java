package org.schabi.newpipe;

import static org.schabi.newpipe.database.AppDatabase.DATABASE_NAME;
import static org.schabi.newpipe.database.Migrations.MIGRATION_1_2;
import static org.schabi.newpipe.database.Migrations.MIGRATION_2_3;
import static org.schabi.newpipe.database.Migrations.MIGRATION_3_4;
import static org.schabi.newpipe.database.Migrations.MIGRATION_4_5;
import static org.schabi.newpipe.database.Migrations.MIGRATION_5_6;
<<<<<<< HEAD
=======
import static org.schabi.newpipe.database.Migrations.MIGRATION_6_7;
import static org.schabi.newpipe.database.Migrations.MIGRATION_7_8;
>>>>>>> 3c0a200f

import android.content.Context;
import android.database.Cursor;

import androidx.annotation.NonNull;
import androidx.room.Room;

import org.schabi.newpipe.database.AppDatabase;

public final class NewPipeDatabase {
    private static volatile AppDatabase databaseInstance;

    private NewPipeDatabase() {
        //no instance
    }

    private static AppDatabase getDatabase(final Context context) {
        return Room
                .databaseBuilder(context.getApplicationContext(), AppDatabase.class, DATABASE_NAME)
                .addMigrations(MIGRATION_1_2, MIGRATION_2_3, MIGRATION_3_4, MIGRATION_4_5,
<<<<<<< HEAD
                        MIGRATION_5_6)
=======
                        MIGRATION_5_6, MIGRATION_6_7, MIGRATION_7_8)
>>>>>>> 3c0a200f
                .build();
    }

    @NonNull
    public static AppDatabase getInstance(@NonNull final Context context) {
        AppDatabase result = databaseInstance;
        if (result == null) {
            synchronized (NewPipeDatabase.class) {
                result = databaseInstance;
                if (result == null) {
                    databaseInstance = getDatabase(context);
                    result = databaseInstance;
                }
            }
        }

        return result;
    }

    public static void checkpoint() {
        if (databaseInstance == null) {
            throw new IllegalStateException("database is not initialized");
        }
        final Cursor c = databaseInstance.query("pragma wal_checkpoint(full)", null);
        if (c.moveToFirst() && c.getInt(0) == 1) {
            throw new RuntimeException("Checkpoint was blocked from completing");
        }
    }

    public static void close() {
        if (databaseInstance != null) {
            synchronized (NewPipeDatabase.class) {
                if (databaseInstance != null) {
                    databaseInstance.close();
                    databaseInstance = null;
                }
            }
        }
    }
}<|MERGE_RESOLUTION|>--- conflicted
+++ resolved
@@ -6,11 +6,9 @@
 import static org.schabi.newpipe.database.Migrations.MIGRATION_3_4;
 import static org.schabi.newpipe.database.Migrations.MIGRATION_4_5;
 import static org.schabi.newpipe.database.Migrations.MIGRATION_5_6;
-<<<<<<< HEAD
-=======
 import static org.schabi.newpipe.database.Migrations.MIGRATION_6_7;
 import static org.schabi.newpipe.database.Migrations.MIGRATION_7_8;
->>>>>>> 3c0a200f
+import static org.schabi.newpipe.database.Migrations.MIGRATION_8_9;
 
 import android.content.Context;
 import android.database.Cursor;
@@ -31,11 +29,7 @@
         return Room
                 .databaseBuilder(context.getApplicationContext(), AppDatabase.class, DATABASE_NAME)
                 .addMigrations(MIGRATION_1_2, MIGRATION_2_3, MIGRATION_3_4, MIGRATION_4_5,
-<<<<<<< HEAD
-                        MIGRATION_5_6)
-=======
-                        MIGRATION_5_6, MIGRATION_6_7, MIGRATION_7_8)
->>>>>>> 3c0a200f
+                        MIGRATION_5_6, MIGRATION_6_7, MIGRATION_7_8, MIGRATION_8_9)
                 .build();
     }
 
