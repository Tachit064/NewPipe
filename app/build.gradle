import com.android.tools.profgen.ArtProfileKt
import com.android.tools.profgen.ArtProfileSerializer
import com.android.tools.profgen.DexFile

plugins {
    id "com.android.application"
    id "kotlin-android"
    id "kotlin-kapt"
    id "kotlin-parcelize"
    id "checkstyle"
    id "org.sonarqube" version "4.0.0.2929"
    id "org.jetbrains.kotlin.plugin.compose" version "${kotlin_version}"
<<<<<<< HEAD
    id 'com.mikepenz.aboutlibraries.plugin'
=======
    id 'com.google.dagger.hilt.android'
>>>>>>> b399030e
}

android {
    compileSdk 34
    namespace 'org.schabi.newpipe'

    defaultConfig {
        applicationId "org.schabi.newpipe"
        resValue "string", "app_name", "NewPipe"
        minSdk 21
        targetSdk 33
        versionCode 999
        versionName "0.27.2"

        testInstrumentationRunner "androidx.test.runner.AndroidJUnitRunner"

        javaCompileOptions {
            annotationProcessorOptions {
                arguments = ["room.schemaLocation": "$projectDir/schemas".toString()]
            }
        }
    }

    buildTypes {
        debug {
            debuggable true

            // suffix the app id and the app name with git branch name
            def workingBranch = getGitWorkingBranch()
            def normalizedWorkingBranch = workingBranch.replaceFirst("^[^A-Za-z]+", "").replaceAll("[^0-9A-Za-z]+", "")
            if (normalizedWorkingBranch.isEmpty() || workingBranch == "master" || workingBranch == "dev") {
                // default values when branch name could not be determined or is master or dev
                applicationIdSuffix ".debug"
                resValue "string", "app_name", "NewPipe Debug"
            } else {
                applicationIdSuffix ".debug." + normalizedWorkingBranch
                resValue "string", "app_name", "NewPipe " + workingBranch
                archivesBaseName = 'NewPipe_' + normalizedWorkingBranch
            }
        }

        release {
            if (System.properties.containsKey('packageSuffix')) {
                applicationIdSuffix System.getProperty('packageSuffix')
                resValue "string", "app_name", "NewPipe " + System.getProperty('packageSuffix')
                archivesBaseName = 'NewPipe_' + System.getProperty('packageSuffix')
            }
            minifyEnabled true
            shrinkResources false // disabled to fix F-Droid's reproducible build
            proguardFiles getDefaultProguardFile('proguard-android.txt'), 'proguard-rules.pro'
            archivesBaseName = 'app'
        }
    }

    lint {
        checkReleaseBuilds false
        // Or, if you prefer, you can continue to check for errors in release builds,
        // but continue the build even when errors are found:
        abortOnError false
        // suppress false warning ("Resource IDs will be non-final in Android Gradle Plugin version
        // 5.0, avoid using them in switch case statements"), which affects only library projects
        disable 'NonConstantResourceId'
    }

    compileOptions {
        // Flag to enable support for the new language APIs
        coreLibraryDesugaringEnabled true

        sourceCompatibility JavaVersion.VERSION_17
        targetCompatibility JavaVersion.VERSION_17
        encoding 'utf-8'
    }

    kotlinOptions {
        jvmTarget = JavaVersion.VERSION_17
    }

    sourceSets {
        androidTest.assets.srcDirs += files("$projectDir/schemas".toString())
    }

    buildFeatures {
        viewBinding true
        compose true
    }

    packagingOptions {
        resources {
            // remove two files which belong to jsoup
            // no idea how they ended up in the META-INF dir...
            excludes += ['META-INF/README.md', 'META-INF/CHANGES',
                         // 'COPYRIGHT' belongs to RxJava...
                         'META-INF/COPYRIGHT']
        }
    }
}

ext {
    checkstyleVersion = '10.12.1'

    androidxLifecycleVersion = '2.6.2'
    androidxRoomVersion = '2.6.1'
    androidxWorkVersion = '2.8.1'

    icepickVersion = '3.2.0'
    exoPlayerVersion = '2.18.7'
    googleAutoServiceVersion = '1.1.1'
    groupieVersion = '2.10.1'
    markwonVersion = '4.6.2'

    leakCanaryVersion = '2.12'
    stethoVersion = '1.6.0'
}

configurations {
    checkstyle
    ktlint
}

checkstyle {
    getConfigDirectory().set(rootProject.file("checkstyle"))
    ignoreFailures false
    showViolations true
    toolVersion = checkstyleVersion
}

tasks.register('runCheckstyle', Checkstyle) {
    source 'src'
    include '**/*.java'
    exclude '**/gen/**'
    exclude '**/R.java'
    exclude '**/BuildConfig.java'
    exclude 'main/java/us/shandian/giga/**'

    classpath = configurations.checkstyle

    showViolations true

    reports {
        xml.getRequired().set(true)
        html.getRequired().set(true)
    }
}

def outputDir = "${project.buildDir}/reports/ktlint/"
def inputFiles = project.fileTree(dir: "src", include: "**/*.kt")

tasks.register('runKtlint', JavaExec) {
    inputs.files(inputFiles)
    outputs.dir(outputDir)
    getMainClass().set("com.pinterest.ktlint.Main")
    classpath = configurations.ktlint
    args "src/**/*.kt"
    jvmArgs("--add-opens", "java.base/java.lang=ALL-UNNAMED")
}

tasks.register('formatKtlint', JavaExec) {
    inputs.files(inputFiles)
    outputs.dir(outputDir)
    getMainClass().set("com.pinterest.ktlint.Main")
    classpath = configurations.ktlint
    args "-F", "src/**/*.kt"
    jvmArgs("--add-opens", "java.base/java.lang=ALL-UNNAMED")
}

afterEvaluate {
    if (!System.properties.containsKey('skipFormatKtlint')) {
        preDebugBuild.dependsOn formatKtlint
    }
    preDebugBuild.dependsOn runCheckstyle, runKtlint
}

sonar {
    properties {
        property "sonar.projectKey", "TeamNewPipe_NewPipe"
        property "sonar.organization", "teamnewpipe"
        property "sonar.host.url", "https://sonarcloud.io"
    }
}

kapt {
    correctErrorTypes true
}

dependencies {
/** Desugaring **/
    coreLibraryDesugaring 'com.android.tools:desugar_jdk_libs_nio:2.0.4'

/** NewPipe libraries **/
    // You can use a local version by uncommenting a few lines in settings.gradle
    // Or you can use a commit you pushed to GitHub by just replacing TeamNewPipe with your GitHub
    // name and the commit hash with the commit hash of the (pushed) commit you want to test
    // This works thanks to JitPack: https://jitpack.io/
    implementation 'com.github.TeamNewPipe:nanojson:1d9e1aea9049fc9f85e68b43ba39fe7be1c1f751'
    implementation 'com.github.teamnewpipe:newpipeextractor:v0.24.2'
    implementation 'com.github.TeamNewPipe:NoNonsense-FilePicker:5.0.0'

/** Checkstyle **/
    checkstyle "com.puppycrawl.tools:checkstyle:${checkstyleVersion}"
    ktlint 'com.pinterest:ktlint:0.45.2'

/** Kotlin **/
    implementation "org.jetbrains.kotlin:kotlin-stdlib:${kotlin_version}"

/** AndroidX **/
    implementation 'androidx.appcompat:appcompat:1.6.1'
    implementation 'androidx.cardview:cardview:1.0.0'
    implementation 'androidx.constraintlayout:constraintlayout:2.1.4'
    implementation 'androidx.core:core-ktx:1.12.0'
    implementation 'androidx.documentfile:documentfile:1.0.1'
    implementation 'androidx.fragment:fragment-ktx:1.6.2'
    implementation "androidx.lifecycle:lifecycle-livedata-ktx:${androidxLifecycleVersion}"
    implementation "androidx.lifecycle:lifecycle-viewmodel-ktx:${androidxLifecycleVersion}"
    implementation 'androidx.localbroadcastmanager:localbroadcastmanager:1.1.0'
    implementation 'androidx.media:media:1.7.0'
    implementation 'androidx.preference:preference:1.2.1'
    implementation 'androidx.recyclerview:recyclerview:1.3.2'
    implementation "androidx.room:room-runtime:${androidxRoomVersion}"
    implementation "androidx.room:room-rxjava3:${androidxRoomVersion}"
    kapt "androidx.room:room-compiler:${androidxRoomVersion}"
    implementation 'androidx.swiperefreshlayout:swiperefreshlayout:1.1.0'
    implementation "androidx.work:work-runtime-ktx:${androidxWorkVersion}"
    implementation "androidx.work:work-rxjava3:${androidxWorkVersion}"
    implementation 'com.google.android.material:material:1.11.0'

/** Third-party libraries **/
    // Instance state boilerplate elimination
    implementation "frankiesardo:icepick:${icepickVersion}"
    kapt "frankiesardo:icepick-processor:${icepickVersion}"

    // HTML parser
    implementation "org.jsoup:jsoup:1.17.2"

    // HTTP client
    implementation "com.squareup.okhttp3:okhttp:4.12.0"

    // Media player
    implementation "com.google.android.exoplayer:exoplayer-core:${exoPlayerVersion}"
    implementation "com.google.android.exoplayer:exoplayer-dash:${exoPlayerVersion}"
    implementation "com.google.android.exoplayer:exoplayer-database:${exoPlayerVersion}"
    implementation "com.google.android.exoplayer:exoplayer-datasource:${exoPlayerVersion}"
    implementation "com.google.android.exoplayer:exoplayer-hls:${exoPlayerVersion}"
    implementation "com.google.android.exoplayer:exoplayer-smoothstreaming:${exoPlayerVersion}"
    implementation "com.google.android.exoplayer:exoplayer-ui:${exoPlayerVersion}"
    implementation "com.google.android.exoplayer:extension-mediasession:${exoPlayerVersion}"

    // Metadata generator for service descriptors
    compileOnly "com.google.auto.service:auto-service-annotations:${googleAutoServiceVersion}"
    kapt "com.google.auto.service:auto-service:${googleAutoServiceVersion}"

    // Manager for complex RecyclerView layouts
    implementation "com.github.lisawray.groupie:groupie:${groupieVersion}"
    implementation "com.github.lisawray.groupie:groupie-viewbinding:${groupieVersion}"

    // Image loading
    implementation 'io.coil-kt:coil-compose:2.7.0'

    // Markdown library for Android
    implementation "io.noties.markwon:core:${markwonVersion}"
    implementation "io.noties.markwon:linkify:${markwonVersion}"

    // Crash reporting
    implementation "ch.acra:acra-core:5.11.3"

    // Properly restarting
    implementation 'com.jakewharton:process-phoenix:2.1.2'

    // Reactive extensions for Java VM
    implementation "io.reactivex.rxjava3:rxjava:3.1.8"
    implementation "io.reactivex.rxjava3:rxandroid:3.0.2"
    // RxJava binding APIs for Android UI widgets
    implementation "com.jakewharton.rxbinding4:rxbinding:4.0.0"

    // Date and time formatting
    implementation "org.ocpsoft.prettytime:prettytime:5.0.8.Final"

<<<<<<< HEAD
    // Jetpack Compose
    implementation(platform('androidx.compose:compose-bom:2024.09.01'))
    implementation 'androidx.compose.material3:material3'
    implementation 'androidx.compose.material3.adaptive:adaptive'
    implementation 'androidx.activity:activity-compose'
    implementation 'androidx.compose.ui:ui-tooling-preview'
    implementation 'androidx.lifecycle:lifecycle-viewmodel-compose'
=======
    // Jetpack Compose BOM group
    implementation(platform('androidx.compose:compose-bom:2024.09.03'))
    implementation 'androidx.compose.material3:material3'
    implementation 'androidx.compose.ui:ui-tooling-preview'
    implementation 'androidx.compose.ui:ui-text' // Needed for parsing HTML to AnnotatedString

    // Jetpack Compose related dependencies
    implementation 'androidx.compose.material3.adaptive:adaptive:1.0.0'
    implementation 'androidx.activity:activity-compose:1.9.2'
    implementation 'androidx.lifecycle:lifecycle-viewmodel-compose:2.8.6'
>>>>>>> b399030e
    implementation 'androidx.paging:paging-compose:3.3.2'
    implementation "androidx.navigation:navigation-compose:2.8.2"

    // Coroutines interop
    implementation 'org.jetbrains.kotlinx:kotlinx-coroutines-rx3:1.8.1'

<<<<<<< HEAD
    // Library loading for About screen
    implementation "com.mikepenz:aboutlibraries-compose-m3:$about_libs"
=======
    // Hilt
    implementation("com.google.dagger:hilt-android:2.51.1")
    kapt("com.google.dagger:hilt-compiler:2.51.1")

    // Scroll
    implementation 'com.github.nanihadesuka:LazyColumnScrollbar:2.2.0'
>>>>>>> b399030e

/** Debugging **/
    // Memory leak detection
    debugImplementation "com.squareup.leakcanary:leakcanary-object-watcher-android:${leakCanaryVersion}"
    debugImplementation "com.squareup.leakcanary:plumber-android:${leakCanaryVersion}"
    debugImplementation "com.squareup.leakcanary:leakcanary-android-core:${leakCanaryVersion}"
    // Debug bridge for Android
    debugImplementation "com.facebook.stetho:stetho:${stethoVersion}"
    debugImplementation "com.facebook.stetho:stetho-okhttp3:${stethoVersion}"

    // Jetpack Compose
    debugImplementation 'androidx.compose.ui:ui-tooling'

/** Testing **/
    testImplementation 'junit:junit:4.13.2'
    testImplementation 'org.mockito:mockito-core:5.6.0'

    androidTestImplementation "androidx.test.ext:junit:1.1.5"
    androidTestImplementation "androidx.test:runner:1.5.2"
    androidTestImplementation "androidx.room:room-testing:${androidxRoomVersion}"
    androidTestImplementation "org.assertj:assertj-core:3.24.2"
}

static String getGitWorkingBranch() {
    try {
        def gitProcess = "git rev-parse --abbrev-ref HEAD".execute()
        gitProcess.waitFor()
        if (gitProcess.exitValue() == 0) {
            return gitProcess.text.trim()
        } else {
            // not a git repository
            return ""
        }
    } catch (IOException ignored) {
        // git was not found
        return ""
    }
}

// fix reproducible builds
project.afterEvaluate {
    tasks.compileReleaseArtProfile.doLast {
        outputs.files.each { file ->
            if (file.toString().endsWith(".profm")) {
                println("Sorting ${file} ...")
                def version = ArtProfileSerializer.valueOf("METADATA_0_0_2")
                def profile = ArtProfileKt.ArtProfile(file)
                def keys = new ArrayList(profile.profileData.keySet())
                def sortedData = new LinkedHashMap()
                Collections.sort keys, new DexFile.Companion()
                keys.each { key -> sortedData[key] = profile.profileData[key] }
                new FileOutputStream(file).with {
                    write(version.magicBytes$profgen)
                    write(version.versionBytes$profgen)
                    version.write$profgen(it, sortedData, "")
                }
            }
        }
    }
}<|MERGE_RESOLUTION|>--- conflicted
+++ resolved
@@ -10,11 +10,8 @@
     id "checkstyle"
     id "org.sonarqube" version "4.0.0.2929"
     id "org.jetbrains.kotlin.plugin.compose" version "${kotlin_version}"
-<<<<<<< HEAD
+    id 'com.google.dagger.hilt.android'
     id 'com.mikepenz.aboutlibraries.plugin'
-=======
-    id 'com.google.dagger.hilt.android'
->>>>>>> b399030e
 }
 
 android {
@@ -291,15 +288,6 @@
     // Date and time formatting
     implementation "org.ocpsoft.prettytime:prettytime:5.0.8.Final"
 
-<<<<<<< HEAD
-    // Jetpack Compose
-    implementation(platform('androidx.compose:compose-bom:2024.09.01'))
-    implementation 'androidx.compose.material3:material3'
-    implementation 'androidx.compose.material3.adaptive:adaptive'
-    implementation 'androidx.activity:activity-compose'
-    implementation 'androidx.compose.ui:ui-tooling-preview'
-    implementation 'androidx.lifecycle:lifecycle-viewmodel-compose'
-=======
     // Jetpack Compose BOM group
     implementation(platform('androidx.compose:compose-bom:2024.09.03'))
     implementation 'androidx.compose.material3:material3'
@@ -310,24 +298,21 @@
     implementation 'androidx.compose.material3.adaptive:adaptive:1.0.0'
     implementation 'androidx.activity:activity-compose:1.9.2'
     implementation 'androidx.lifecycle:lifecycle-viewmodel-compose:2.8.6'
->>>>>>> b399030e
     implementation 'androidx.paging:paging-compose:3.3.2'
     implementation "androidx.navigation:navigation-compose:2.8.2"
 
     // Coroutines interop
     implementation 'org.jetbrains.kotlinx:kotlinx-coroutines-rx3:1.8.1'
 
-<<<<<<< HEAD
     // Library loading for About screen
     implementation "com.mikepenz:aboutlibraries-compose-m3:$about_libs"
-=======
+
     // Hilt
     implementation("com.google.dagger:hilt-android:2.51.1")
     kapt("com.google.dagger:hilt-compiler:2.51.1")
 
     // Scroll
     implementation 'com.github.nanihadesuka:LazyColumnScrollbar:2.2.0'
->>>>>>> b399030e
 
 /** Debugging **/
     // Memory leak detection
