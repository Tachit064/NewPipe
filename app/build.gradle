--- conflicted
+++ resolved
@@ -286,27 +286,18 @@
     implementation "org.ocpsoft.prettytime:prettytime:5.0.8.Final"
 
     // Jetpack Compose
-    implementation(platform('androidx.compose:compose-bom:2024.06.00'))
-    implementation 'androidx.compose.material3:material3:1.3.0-beta05'
-<<<<<<< HEAD
+    implementation(platform('androidx.compose:compose-bom:2024.08.00'))
+    implementation 'androidx.compose.material3:material3:1.3.0-rc01'
+    implementation 'androidx.compose.material3.adaptive:adaptive:1.0.0-rc01'
     implementation 'androidx.activity:activity-compose'
     implementation 'androidx.compose.ui:ui-tooling-preview'
-    implementation 'androidx.compose.ui:ui-text:1.7.0-beta06' // Needed for parsing HTML to AnnotatedString
-    implementation 'androidx.lifecycle:lifecycle-viewmodel-compose'
-    implementation 'androidx.paging:paging-compose:3.3.1'
-    implementation 'com.github.nanihadesuka:LazyColumnScrollbar:2.2.0'
-=======
-    implementation 'androidx.compose.material3.adaptive:adaptive:1.0.0-beta04'
-    implementation 'androidx.activity:activity-compose'
-    implementation 'androidx.compose.ui:ui-tooling-preview'
-    implementation 'androidx.compose.ui:ui-text:1.7.0-beta07' // Needed for parsing HTML to AnnotatedString
+    implementation 'androidx.compose.ui:ui-text:1.7.0-rc01' // Needed for parsing HTML to AnnotatedString
     implementation 'androidx.lifecycle:lifecycle-viewmodel-compose'
     implementation 'androidx.paging:paging-compose:3.3.2'
     implementation 'com.github.nanihadesuka:LazyColumnScrollbar:2.2.0'
 
     // Coroutines interop
     implementation 'org.jetbrains.kotlinx:kotlinx-coroutines-rx3:1.8.1'
->>>>>>> 2836191f
 
 /** Debugging **/
     // Memory leak detection
